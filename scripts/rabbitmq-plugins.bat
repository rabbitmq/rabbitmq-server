@echo off

REM  The contents of this file are subject to the Mozilla Public License
REM  Version 1.1 (the "License"); you may not use this file except in
REM  compliance with the License. You may obtain a copy of the License
REM  at http://www.mozilla.org/MPL/
REM
REM  Software distributed under the License is distributed on an "AS IS"
REM  basis, WITHOUT WARRANTY OF ANY KIND, either express or implied. See
REM  the License for the specific language governing rights and
REM  limitations under the License.
REM
REM  The Original Code is RabbitMQ.
REM
REM  The Initial Developer of the Original Code is GoPivotal, Inc.
REM  Copyright (c) 2007-2015 Pivotal Software, Inc.  All rights reserved.
REM

setlocal

rem Preserve values that might contain exclamation marks before
rem enabling delayed expansion
set TDP0=%~dp0
set STAR=%*
setlocal enabledelayedexpansion

REM Get default settings with user overrides for (RABBITMQ_)<var_name>
REM Non-empty defaults should be set in rabbitmq-env
call "!TDP0!\rabbitmq-env.bat" %~n0

if not exist "!ERLANG_HOME!\bin\erl.exe" (
    echo.
    echo ******************************
    echo ERLANG_HOME not set correctly.
    echo ******************************
    echo.
    echo Please either set ERLANG_HOME to point to your Erlang installation or place the
    echo RabbitMQ server distribution in the Erlang lib folder.
    echo.
    exit /B 1
)

REM Disable erl_crash.dump by default for control scripts.
if not defined ERL_CRASH_DUMP_SECONDS (
    set ERL_CRASH_DUMP_SECONDS=0
)

"!ERLANG_HOME!\bin\erl.exe" +B ^
-boot !CLEAN_BOOT_FILE! ^
-noinput -noshell -hidden -smp enable ^
!RABBITMQ_CTL_ERL_ARGS! ^
-kernel inet_dist_listen_min !RABBITMQ_CTL_DIST_PORT_MIN! ^
-kernel inet_dist_listen_max !RABBITMQ_CTL_DIST_PORT_MAX! ^
-sasl errlog_type error ^
-mnesia dir \""!RABBITMQ_MNESIA_DIR:\=/!"\" ^
-nodename !RABBITMQ_NODENAME! ^
-run escript start ^
-escript main rabbitmqctl_escript ^
<<<<<<< HEAD
-extra "%RABBITMQ_HOME%\escript\rabbitmq-plugins" --formatter=plugins !STAR! ^
-ra data_dir \""!RABBITMQ_QUORUM_DIR:\=/!"\"
=======
-extra "%RABBITMQ_HOME%\escript\rabbitmq-plugins" !STAR!
>>>>>>> 2a61385c

endlocal
endlocal
<|MERGE_RESOLUTION|>--- conflicted
+++ resolved
@@ -1,67 +1,63 @@
-@echo off
-
-REM  The contents of this file are subject to the Mozilla Public License
-REM  Version 1.1 (the "License"); you may not use this file except in
-REM  compliance with the License. You may obtain a copy of the License
-REM  at http://www.mozilla.org/MPL/
-REM
-REM  Software distributed under the License is distributed on an "AS IS"
-REM  basis, WITHOUT WARRANTY OF ANY KIND, either express or implied. See
-REM  the License for the specific language governing rights and
-REM  limitations under the License.
-REM
-REM  The Original Code is RabbitMQ.
-REM
-REM  The Initial Developer of the Original Code is GoPivotal, Inc.
-REM  Copyright (c) 2007-2015 Pivotal Software, Inc.  All rights reserved.
-REM
-
-setlocal
-
-rem Preserve values that might contain exclamation marks before
-rem enabling delayed expansion
-set TDP0=%~dp0
-set STAR=%*
-setlocal enabledelayedexpansion
-
-REM Get default settings with user overrides for (RABBITMQ_)<var_name>
-REM Non-empty defaults should be set in rabbitmq-env
-call "!TDP0!\rabbitmq-env.bat" %~n0
-
-if not exist "!ERLANG_HOME!\bin\erl.exe" (
-    echo.
-    echo ******************************
-    echo ERLANG_HOME not set correctly.
-    echo ******************************
-    echo.
-    echo Please either set ERLANG_HOME to point to your Erlang installation or place the
-    echo RabbitMQ server distribution in the Erlang lib folder.
-    echo.
-    exit /B 1
-)
-
-REM Disable erl_crash.dump by default for control scripts.
-if not defined ERL_CRASH_DUMP_SECONDS (
-    set ERL_CRASH_DUMP_SECONDS=0
-)
-
-"!ERLANG_HOME!\bin\erl.exe" +B ^
--boot !CLEAN_BOOT_FILE! ^
--noinput -noshell -hidden -smp enable ^
-!RABBITMQ_CTL_ERL_ARGS! ^
--kernel inet_dist_listen_min !RABBITMQ_CTL_DIST_PORT_MIN! ^
--kernel inet_dist_listen_max !RABBITMQ_CTL_DIST_PORT_MAX! ^
--sasl errlog_type error ^
--mnesia dir \""!RABBITMQ_MNESIA_DIR:\=/!"\" ^
--nodename !RABBITMQ_NODENAME! ^
--run escript start ^
--escript main rabbitmqctl_escript ^
-<<<<<<< HEAD
--extra "%RABBITMQ_HOME%\escript\rabbitmq-plugins" --formatter=plugins !STAR! ^
--ra data_dir \""!RABBITMQ_QUORUM_DIR:\=/!"\"
-=======
--extra "%RABBITMQ_HOME%\escript\rabbitmq-plugins" !STAR!
->>>>>>> 2a61385c
-
-endlocal
-endlocal
+@echo off
+
+REM  The contents of this file are subject to the Mozilla Public License
+REM  Version 1.1 (the "License"); you may not use this file except in
+REM  compliance with the License. You may obtain a copy of the License
+REM  at http://www.mozilla.org/MPL/
+REM
+REM  Software distributed under the License is distributed on an "AS IS"
+REM  basis, WITHOUT WARRANTY OF ANY KIND, either express or implied. See
+REM  the License for the specific language governing rights and
+REM  limitations under the License.
+REM
+REM  The Original Code is RabbitMQ.
+REM
+REM  The Initial Developer of the Original Code is GoPivotal, Inc.
+REM  Copyright (c) 2007-2015 Pivotal Software, Inc.  All rights reserved.
+REM
+
+setlocal
+
+rem Preserve values that might contain exclamation marks before
+rem enabling delayed expansion
+set TDP0=%~dp0
+set STAR=%*
+setlocal enabledelayedexpansion
+
+REM Get default settings with user overrides for (RABBITMQ_)<var_name>
+REM Non-empty defaults should be set in rabbitmq-env
+call "!TDP0!\rabbitmq-env.bat" %~n0
+
+if not exist "!ERLANG_HOME!\bin\erl.exe" (
+    echo.
+    echo ******************************
+    echo ERLANG_HOME not set correctly.
+    echo ******************************
+    echo.
+    echo Please either set ERLANG_HOME to point to your Erlang installation or place the
+    echo RabbitMQ server distribution in the Erlang lib folder.
+    echo.
+    exit /B 1
+)
+
+REM Disable erl_crash.dump by default for control scripts.
+if not defined ERL_CRASH_DUMP_SECONDS (
+    set ERL_CRASH_DUMP_SECONDS=0
+)
+
+"!ERLANG_HOME!\bin\erl.exe" +B ^
+-boot !CLEAN_BOOT_FILE! ^
+-noinput -noshell -hidden -smp enable ^
+!RABBITMQ_CTL_ERL_ARGS! ^
+-kernel inet_dist_listen_min !RABBITMQ_CTL_DIST_PORT_MIN! ^
+-kernel inet_dist_listen_max !RABBITMQ_CTL_DIST_PORT_MAX! ^
+-sasl errlog_type error ^
+-mnesia dir \""!RABBITMQ_MNESIA_DIR:\=/!"\" ^
+-nodename !RABBITMQ_NODENAME! ^
+-run escript start ^
+-escript main rabbitmqctl_escript ^
+-ra data_dir \""!RABBITMQ_QUORUM_DIR:\=/!"\"
+-extra "%RABBITMQ_HOME%\escript\rabbitmq-plugins" !STAR!
+
+endlocal
+endlocal