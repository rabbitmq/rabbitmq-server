--- conflicted
+++ resolved
@@ -51,11 +51,7 @@
 dep_meck = hex 1.0.0
 dep_osiris = git https://github.com/rabbitmq/osiris v1.8.7
 dep_prometheus = hex 4.11.0
-<<<<<<< HEAD
-dep_ra = hex 2.16.7
-=======
 dep_ra = hex 2.16.8
->>>>>>> 1aa33425
 dep_ranch = hex 2.2.0
 dep_recon = hex 2.5.6
 dep_redbug = hex 2.0.7
