module(
    name = "rabbitmq-server",
    version = "3.11.3",
)

bazel_dep(
    name = "rules_pkg",
    version = "0.9.1",
)

bazel_dep(
    name = "bazel_skylib",
    version = "1.4.1",
)

bazel_dep(
    name = "platforms",
    version = "0.0.6",
)

bazel_dep(
    name = "rules_cc",
    version = "0.0.2",
)

bazel_dep(
    name = "gazelle",
    version = "0.29.0",
    repo_name = "bazel_gazelle",
)

bazel_dep(
    name = "rules_erlang",
    version = "3.11.4",
)

bazel_dep(
    name = "com_github_rabbitmq_looking_glass",
    version = "0.2.1",
    dev_dependency = True,
    repo_name = "looking_glass",
)

bazel_dep(
    name = "com_github_rabbitmq_osiris",
    version = "1.6.3",
    repo_name = "osiris",
)

erlang_config = use_extension(
    "@rules_erlang//bzlmod:extensions.bzl",
    "erlang_config",
)

erlang_config.internal_erlang_from_github_release(
    name = "24",
    sha256 = "8444ff9abe23aea268adbb95463561fc222c965052d35d7c950b17be01c3ad82",
    version = "24.3.4.6",
)

erlang_config.internal_erlang_from_github_release(
    name = "25_0",
    sha256 = "8fc707f92a124b2aeb0f65dcf9ac8e27b2a305e7bcc4cc1b2fdf770eec0165bf",
    version = "25.0.4",
)

erlang_config.internal_erlang_from_github_release(
    name = "25_1",
    sha256 = "1cd2fbe225a412009cda9b1fd9f3fff0293e75e3020daa48abf68721471e91eb",
    version = "25.1.2.1",
)

erlang_config.internal_erlang_from_github_release(
    name = "25_2",
    sha256 = "f4d9f11d67ba478a053d72e635a44722a975603fe1284063fdf38276366bc61c",
    version = "25.2.3",
)

erlang_config.internal_erlang_from_github_release(
    name = "25_3",
    sha256 = "1f899b4b1ef8569c08713b76bc54607a09503a1d188e6d61512036188cc356db",
    version = "25.3.2.5",
)

erlang_config.internal_erlang_from_github_release(
    name = "26",
    sha256 = "47853ea9230643a0a31004433f07a71c1b92d6e0094534f629e3b75dbc62f193",
    version = "26.0.2",
)

erlang_config.internal_erlang_from_http_archive(
    name = "git_master",
    strip_prefix = "otp-master",
    url = "https://github.com/erlang/otp/archive/refs/heads/master.tar.gz",
    version = "master",
)

use_repo(
    erlang_config,
    "erlang_config",
)

elixir_config = use_extension(
    "//bazel/bzlmod:extensions.bzl",
    "elixir_config",
)

elixir_config.internal_elixir_from_github_release(
    name = "1_13",
    sha256 = "95daf2dd3052e6ca7d4d849457eaaba09de52d65ca38d6933c65bc1cdf6b8579",
    version = "1.13.4",
)

elixir_config.internal_elixir_from_github_release(
    name = "1_14",
    sha256 = "2ea249566c67e57f8365ecdcd0efd9b6c375f57609b3ac2de326488ac37c8ebd",
    version = "1.14.5",
)

elixir_config.internal_elixir_from_github_release(
    name = "1_15",
    sha256 = "3cfadca57c3092ccbd3ec3f17e5eab529bbd2946f50e4941a903c55c39e3c5f5",
    version = "1.15.2",
)

use_repo(
    elixir_config,
    "elixir_config",
)

register_toolchains(
    "@erlang_config//24:toolchain_major",
    "@erlang_config//24:toolchain_major_minor",
    "@erlang_config//25_0:toolchain_major",
    "@erlang_config//25_0:toolchain_major_minor",
    "@erlang_config//25_1:toolchain_major",
    "@erlang_config//25_1:toolchain_major_minor",
    "@erlang_config//25_2:toolchain_major",
    "@erlang_config//25_2:toolchain_major_minor",
    "@erlang_config//25_3:toolchain_major",
    "@erlang_config//25_3:toolchain_major_minor",
    "@erlang_config//26:toolchain_major",
    "@erlang_config//26:toolchain_major_minor",
    "@erlang_config//git_master:toolchain_major",
    "@erlang_config//git_master:toolchain_major_minor",
    "@elixir_config//external:toolchain",
    "@elixir_config//1_13:toolchain",
    "@elixir_config//1_14:toolchain",
    "@elixir_config//1_15:toolchain",
)

erlang_package = use_extension(
    "@rules_erlang//bzlmod:extensions.bzl",
    "erlang_package",
)

erlang_package.hex_package(
    name = "accept",
    build_file = "@rabbitmq-server//bazel:BUILD.accept",
    sha256 = "11b18c220bcc2eab63b5470c038ef10eb6783bcb1fcdb11aa4137defa5ac1bb8",
    version = "0.3.5",
)

erlang_package.hex_package(
    name = "aten",
    build_file = "@rabbitmq-server//bazel:BUILD.aten",
    sha256 = "64d40a8cf0ddfea4e13af00b7327f0925147f83612d0627d9506cbffe90c13ef",
    version = "0.5.8",
)

erlang_package.hex_package(
    name = "base64url",
    build_file = "@rabbitmq-server//bazel:BUILD.base64url",
    sha256 = "f9b3add4731a02a9b0410398b475b33e7566a695365237a6bdee1bb447719f5c",
    version = "1.0.1",
)

erlang_package.hex_package(
    name = "cowboy",
    build_file = "@rabbitmq-server//bazel:BUILD.cowboy",
<<<<<<< HEAD
    sha256 = "4643e4fba74ac96d4d152c75803de6fad0b3fa5df354c71afdd6cbeeb15fac8a",
    version = "2.8.0",
=======
    patch_cmds = [
        "rm ebin/cowboy.app",
    ],
    sha256 = "3afdccb7183cc6f143cb14d3cf51fa00e53db9ec80cdcd525482f5e99bc41d6b",
    version = "2.10.0",
<<<<<<< HEAD
>>>>>>> b8d32a24bf (Adopt elixir 1.14.5)
=======
>>>>>>> acd886d0a4 (Adopt otp 25.3.2.5)
>>>>>>> 9a45dc25
)

erlang_package.hex_package(
    name = "cowlib",
    build_file = "@rabbitmq-server//bazel:BUILD.cowlib",
    patch_cmds = [
        "rm ebin/cowlib.app",
    ],
    sha256 = "163b73f6367a7341b33c794c4e88e7dbfe6498ac42dcd69ef44c5bc5507c8db0",
    version = "2.12.1",
)

erlang_package.hex_package(
    name = "credentials_obfuscation",
    build_file = "@rabbitmq-server//bazel:BUILD.credentials_obfuscation",
    sha256 = "fe8ece91a1ba6c8a08eb1063cfd5b063a723c5fe29a1fad6b7cbd76cb18d2eeb",
    version = "3.2.0",
)

erlang_package.hex_package(
    name = "csv",
    build_file = "@rabbitmq-server//bazel:BUILD.csv",
    sha256 = "cbbe5455c93df5f3f2943e995e28b7a8808361ba34cf3e44267d77a01eaf1609",
    version = "3.0.5",
)

erlang_package.hex_package(
    name = "cuttlefish",
    build_file = "@rabbitmq-server//bazel:BUILD.cuttlefish",
    sha256 = "d3ef90bd2f5923477ab772fbda5cd5ad088438e4fd56801b455b87ada9f46fa3",
    version = "3.1.0",
)

erlang_package.hex_package(
    name = "eetcd",
    build_file = "@rabbitmq-server//bazel:BUILD.eetcd",
    sha256 = "66493bfd6698c1b6baa49679034c3def071ff329961ca1aa7b1dee061c2809af",
    version = "0.3.6",
)

erlang_package.hex_package(
    name = "enough",
    build_file = "@rabbitmq-server//bazel:BUILD.enough",
    sha256 = "0460c7abda5f5e0ea592b12bc6976b8a5c4b96e42f332059cd396525374bf9a1",
    version = "0.1.0",
)

erlang_package.hex_package(
    name = "gen_batch_server",
    build_file = "@rabbitmq-server//bazel:BUILD.gen_batch_server",
    sha256 = "c3e6a1a2a0fb62aee631a98cfa0fd8903e9562422cbf72043953e2fb1d203017",
    version = "0.8.8",
)

erlang_package.hex_package(
    name = "getopt",
    build_file = "@rabbitmq-server//bazel:BUILD.getopt",
    sha256 = "a0029aea4322fb82a61f6876a6d9c66dc9878b6cb61faa13df3187384fd4ea26",
    version = "1.0.2",
)

erlang_package.hex_package(
    name = "gun",
    build_file = "@rabbitmq-server//bazel:BUILD.gun",
    sha256 = "3106ce167f9c9723f849e4fb54ea4a4d814e3996ae243a1c828b256e749041e0",
    version = "1.3.3",
)

erlang_package.git_package(
    name = "jose",
    build_file = "@rabbitmq-server//bazel:BUILD.jose",
    commit = "d63c1c5c8f9c1a4f1438e234b886de8607a0034e",
    repository = "michaelklishin/erlang-jose",
)

erlang_package.hex_package(
    name = "json",
    build_file = "@rabbitmq-server//bazel:BUILD.json",
    sha256 = "9abf218dbe4ea4fcb875e087d5f904ef263d012ee5ed21d46e9dbca63f053d16",
    version = "1.4.1",
)

erlang_package.hex_package(
    name = "thoas",
    build_file = "@rabbitmq-server//bazel:BUILD.thoas",
    sha256 = "fc763185b932ecb32a554fb735ee03c3b6b1b31366077a2427d2a97f3bd26735",
    version = "1.0.0",
)

erlang_package.hex_package(
    name = "observer_cli",
    build_file = "@rabbitmq-server//bazel:BUILD.observer_cli",
    sha256 = "a41b6d3e11a3444e063e09cc225f7f3e631ce14019e5fbcaebfda89b1bd788ea",
    version = "1.7.3",
)

erlang_package.hex_package(
    name = "prometheus",
    build_file = "@rabbitmq-server//bazel:BUILD.prometheus",
    sha256 = "2a99bb6dce85e238c7236fde6b0064f9834dc420ddbd962aac4ea2a3c3d59384",
    version = "4.10.0",
)

erlang_package.hex_package(
    name = "quantile_estimator",
    build_file = "@rabbitmq-server//bazel:BUILD.quantile_estimator",
    sha256 = "282a8a323ca2a845c9e6f787d166348f776c1d4a41ede63046d72d422e3da946",
    version = "0.2.1",
)

erlang_package.hex_package(
    name = "ra",
    build_file = "@rabbitmq-server//bazel:BUILD.ra",
    sha256 = "1cc3101c8f7382dc73bb3fc9f044c16261306f5cbba3d79a5a6f5176695f7a18",
    version = "2.6.3",
)

erlang_package.hex_package(
    name = "ranch",
    build_file = "@rabbitmq-server//bazel:BUILD.ranch",
    patch_cmds = [
        "rm ebin/ranch.app",
    ],
    sha256 = "244ee3fa2a6175270d8e1fc59024fd9dbc76294a321057de8f803b1479e76916",
    version = "2.1.0",
)

erlang_package.hex_package(
    name = "recon",
    build_file = "@rabbitmq-server//bazel:BUILD.recon",
    sha256 = "6c6683f46fd4a1dfd98404b9f78dcabc7fcd8826613a89dcb984727a8c3099d7",
    version = "2.5.3",
)

erlang_package.hex_package(
    name = "redbug",
    build_file = "@rabbitmq-server//bazel:BUILD.redbug",
    sha256 = "3624feb7a4b78fd9ae0e66cc3158fe7422770ad6987a1ebf8df4d3303b1c4b0c",
    version = "2.0.7",
)

erlang_package.hex_package(
    name = "seshat",
    build_file = "@rabbitmq-server//bazel:BUILD.seshat",
    sha256 = "2c3deec7ff86e0d0c05edebd3455c8363123c227be292ffffc1a05eec08bff63",
    version = "0.4.0",
)

erlang_package.hex_package(
    name = "stdout_formatter",
    build_file = "@rabbitmq-server//bazel:BUILD.stdout_formatter",
    sha256 = "51f1df921b0477275ea712763042155dbc74acc75d9648dbd54985c45c913b29",
    version = "0.2.4",
)

erlang_package.git_package(
    build_file = "@rabbitmq-server//bazel:BUILD.syslog",
    repository = "schlagert/syslog",
    tag = "4.0.0",
)

erlang_package.hex_package(
    name = "sysmon_handler",
    build_file = "@rabbitmq-server//bazel:BUILD.sysmon_handler",
    sha256 = "922cf0dd558b9fdb1326168373315b52ed6a790ba943f6dcbd9ee22a74cebdef",
    version = "1.3.0",
)

erlang_package.hex_package(
    name = "systemd",
    build_file = "@rabbitmq-server//bazel:BUILD.systemd",
    sha256 = "8ec5ed610a5507071cdb7423e663e2452a747a624bb8a58582acd9491ccad233",
    version = "0.6.1",
)

use_repo(
    erlang_package,
    "accept",
    "aten",
    "base64url",
    "cowboy",
    "cowlib",
    "credentials_obfuscation",
    "csv",
    "cuttlefish",
    "eetcd",
    "gen_batch_server",
    "getopt",
    "gun",
    "jose",
    "json",
    "observer_cli",
    "prometheus",
    "ra",
    "ranch",
    "recon",
    "redbug",
    "seshat",
    "stdout_formatter",
    "syslog",
    "sysmon_handler",
    "systemd",
    "thoas",
)

erlang_dev_package = use_extension(
    "@rules_erlang//bzlmod:extensions.bzl",
    "erlang_package",
)

erlang_dev_package.hex_package(
    name = "amqp",
    build_file = "@rabbitmq-server//bazel:BUILD.amqp",
    sha256 = "b6d926770e4508e30e3e9e476c57b6c8aeda44f7715663bdc38935620ce5be6f",
    version = "2.1.1",
    patch_args = ["-p1"],
    patches = ["@rabbitmq-server//bazel:amqp.patch"],
)

erlang_dev_package.git_package(
    branch = "master",
    build_file = "@//:bazel/BUILD.ct_helper",
    repository = "ninenines/ct_helper",
)

erlang_dev_package.hex_package(
    name = "dialyxir",
    build_file = "@rabbitmq-server//bazel:BUILD.dialyxir",
    sha256 = "6c32a70ed5d452c6650916555b1f96c79af5fc4bf286997f8b15f213de786f73",
    version = "0.5.1",
)

erlang_dev_package.git_package(
    name = "emqtt",
    build_file = "@rabbitmq-server//bazel:BUILD.emqtt",
    repository = "emqx/emqtt",
    tag = "1.8.2",
)

erlang_dev_package.git_package(
    name = "inet_tcp_proxy_dist",
    testonly = True,
    branch = "master",
    repository = "rabbitmq/inet_tcp_proxy",
)

erlang_dev_package.git_package(
    branch = "master",
    build_file = "@rabbitmq-server//bazel:BUILD.meck",
    repository = "eproxus/meck",
)

erlang_dev_package.git_package(
    branch = "master",
    build_file = "@rabbitmq-server//bazel:BUILD.proper",
    repository = "manopapad/proper",
)

erlang_dev_package.hex_package(
    name = "temp",
    build_file = "@rabbitmq-server//bazel:BUILD.temp",
    sha256 = "6af19e7d6a85a427478be1021574d1ae2a1e1b90882586f06bde76c63cd03e0d",
    version = "0.4.7",
)

erlang_dev_package.hex_package(
    name = "x509",
    build_file = "@rabbitmq-server//bazel:BUILD.x509",
    sha256 = "3604125d6a0171da6e8a935810b58c999fccab0e3d20b2ed28d97fa2d9e2f6b4",
    version = "0.8.7",
)

use_repo(
    erlang_dev_package,
    "amqp",
    "ct_helper",
    "dialyxir",
    "emqtt",
    "inet_tcp_proxy_dist",
    "meck",
    "proper",
    "temp",
    "x509",
)

rbe = use_extension(
    "//bazel/bzlmod:extensions.bzl",
    "rbe",
)

rbe.git_repository(
    branch = "linux-rbe",
    remote = "https://github.com/rabbitmq/rbe-erlang-platform.git",
)

use_repo(
    rbe,
    "rbe",
)

secondary_umbrella = use_extension(
    "//bazel/bzlmod:extensions.bzl",
    "secondary_umbrella",
    dev_dependency = True,
)

use_repo(
    secondary_umbrella,
    "rabbitmq-server-generic-unix-3.10",
)

hex = use_extension(
    "//bazel/bzlmod:extensions.bzl",
    "hex",
)

use_repo(
    hex,
    "hex",
)<|MERGE_RESOLUTION|>--- conflicted
+++ resolved
@@ -178,20 +178,8 @@
 erlang_package.hex_package(
     name = "cowboy",
     build_file = "@rabbitmq-server//bazel:BUILD.cowboy",
-<<<<<<< HEAD
     sha256 = "4643e4fba74ac96d4d152c75803de6fad0b3fa5df354c71afdd6cbeeb15fac8a",
     version = "2.8.0",
-=======
-    patch_cmds = [
-        "rm ebin/cowboy.app",
-    ],
-    sha256 = "3afdccb7183cc6f143cb14d3cf51fa00e53db9ec80cdcd525482f5e99bc41d6b",
-    version = "2.10.0",
-<<<<<<< HEAD
->>>>>>> b8d32a24bf (Adopt elixir 1.14.5)
-=======
->>>>>>> acd886d0a4 (Adopt otp 25.3.2.5)
->>>>>>> 9a45dc25
 )
 
 erlang_package.hex_package(
