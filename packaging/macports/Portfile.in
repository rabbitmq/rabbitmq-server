# -*- coding: utf-8; mode: tcl; tab-width: 4; indent-tabs-mode: nil; c-basic-offset: 4 -*- vim:fenc=utf-8:filetype=tcl:et:sw=4:ts=4:sts=4
# $Id$

PortSystem 1.0
name		rabbitmq-server
version		@VERSION@
<<<<<<< HEAD
revision    2
=======
>>>>>>> e7c16764
categories	net 
maintainers	paperplanes.de:meyer rabbitmq.com:tonyg openmaintainer
platforms	darwin
description	The RabbitMQ AMQP Server
long_description	\
    RabbitMQ is an implementation of AMQP, the emerging standard for \
    high performance enterprise messaging. The RabbitMQ server is a \
    robust and scalable implementation of an AMQP broker.


homepage        @BASE_URL@
master_sites    @BASE_URL@releases/rabbitmq-server/v${version}/

checksums \
    md5 @md5@ \
    sha1 @sha1@ \
    rmd160 @rmd160@
patchfiles      erlang-r14a-build-fix.diff

depends_lib	port:erlang
depends_build	port:xmlto port:libxslt

platform darwin 7 {
    depends_build-append port:py25-simplejson
    build.args      PYTHON=${prefix}/bin/python2.5
}
platform darwin 8 {
    depends_build-append port:py25-simplejson
    build.args      PYTHON=${prefix}/bin/python2.5
}
platform darwin 9 {
    depends_build-append port:py25-simplejson
    build.args      PYTHON=${prefix}/bin/python2.5
}
# no need for simplejson on Snow Leopard or higher


set serveruser  rabbitmq
set servergroup rabbitmq
set serverhome ${prefix}/var/lib/rabbitmq
set logdir ${prefix}/var/log/rabbitmq
set mnesiadbdir ${prefix}/var/lib/rabbitmq/mnesia
set plistloc ${prefix}/etc/LaunchDaemons/org.macports.rabbitmq-server
set sbindir ${destroot}${prefix}/lib/rabbitmq/bin
set wrappersbin ${destroot}${prefix}/sbin
set realsbin ${destroot}${prefix}/lib/rabbitmq/lib/rabbitmq_server-${version}/sbin

use_configure   no

use_parallel_build yes

destroot.destdir \
    TARGET_DIR=${destroot}${prefix}/lib/rabbitmq/lib/rabbitmq_server-${version} \
    SBIN_DIR=${sbindir} \
    MAN_DIR=${destroot}${prefix}/share/man

destroot.keepdirs \
    ${destroot}${logdir} \
    ${destroot}${mnesiadbdir}

pre-destroot {
    addgroup ${servergroup}
    adduser ${serveruser} gid=[existsgroup ${servergroup}] realname=RabbitMQ\ Server home=${serverhome}
}

post-destroot {
    xinstall -d -g [existsgroup ${servergroup}] -m 775 ${destroot}${logdir}
    xinstall -d -g [existsgroup ${servergroup}] -m 775 ${destroot}${serverhome}
    xinstall -d -g [existsgroup ${servergroup}] -m 775 ${destroot}${mnesiadbdir}

    reinplace -E "s:(/etc/rabbitmq/rabbitmq.conf):${prefix}\\1:g" \
        ${realsbin}/rabbitmq-env
    reinplace -E "s:(CLUSTER_CONFIG_FILE)=/:\\1=${prefix}/:" \
        ${realsbin}/rabbitmq-multi \
        ${realsbin}/rabbitmq-server \
        ${realsbin}/rabbitmqctl
    reinplace -E "s:(LOG_BASE)=/:\\1=${prefix}/:" \
        ${realsbin}/rabbitmq-multi \
        ${realsbin}/rabbitmq-server \
        ${realsbin}/rabbitmqctl
    reinplace -E "s:(MNESIA_BASE)=/:\\1=${prefix}/:" \
        ${realsbin}/rabbitmq-multi \
        ${realsbin}/rabbitmq-server \
        ${realsbin}/rabbitmqctl
    reinplace -E "s:(PIDS_FILE)=/:\\1=${prefix}/:" \
        ${realsbin}/rabbitmq-multi \
        ${realsbin}/rabbitmq-server \
        ${realsbin}/rabbitmqctl

    xinstall -m 555 ${filespath}/rabbitmq-script-wrapper \
                ${wrappersbin}/rabbitmq-multi
    xinstall -m 555 ${filespath}/rabbitmq-asroot-script-wrapper \
                ${wrappersbin}/rabbitmq-activate-plugins

    reinplace -E "s:/usr/lib/rabbitmq/bin/:${prefix}/lib/rabbitmq/bin/:" \
                ${wrappersbin}/rabbitmq-multi
    reinplace -E "s:/var/lib/rabbitmq:${prefix}/var/lib/rabbitmq:" \
                ${wrappersbin}/rabbitmq-multi
    reinplace -E "s:/usr/lib/rabbitmq/bin/:${prefix}/lib/rabbitmq/bin/:" \
                ${wrappersbin}/rabbitmq-activate-plugins
    reinplace -E "s:/var/lib/rabbitmq:${prefix}/var/lib/rabbitmq:" \
                ${wrappersbin}/rabbitmq-activate-plugins
    file copy ${wrappersbin}/rabbitmq-multi ${wrappersbin}/rabbitmq-server
    file copy ${wrappersbin}/rabbitmq-multi ${wrappersbin}/rabbitmqctl
    file copy ${wrappersbin}/rabbitmq-activate-plugins ${wrappersbin}/rabbitmq-deactivate-plugins
}

pre-install {
    system "cd ${destroot}${plistloc}; patch <${filespath}/patch-org.macports.rabbitmq-server.plist.diff"
}

startupitem.create      yes
startupitem.init        "PATH=${prefix}/bin:${prefix}/sbin:\$PATH; export PATH"
startupitem.start       "rabbitmq-server 2>&1"
startupitem.stop        "rabbitmqctl stop 2>&1"
startupitem.logfile     ${prefix}/var/log/rabbitmq/startupitem.log<|MERGE_RESOLUTION|>--- conflicted
+++ resolved
@@ -4,10 +4,7 @@
 PortSystem 1.0
 name		rabbitmq-server
 version		@VERSION@
-<<<<<<< HEAD
-revision    2
-=======
->>>>>>> e7c16764
+revision	2
 categories	net 
 maintainers	paperplanes.de:meyer rabbitmq.com:tonyg openmaintainer
 platforms	darwin
