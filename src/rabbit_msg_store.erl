%%   The contents of this file are subject to the Mozilla Public License
%%   Version 1.1 (the "License"); you may not use this file except in
%%   compliance with the License. You may obtain a copy of the License at
%%   http://www.mozilla.org/MPL/
%%
%%   Software distributed under the License is distributed on an "AS IS"
%%   basis, WITHOUT WARRANTY OF ANY KIND, either express or implied. See the
%%   License for the specific language governing rights and limitations
%%   under the License.
%%
%%   The Original Code is RabbitMQ.
%%
%%   The Initial Developers of the Original Code are LShift Ltd,
%%   Cohesive Financial Technologies LLC, and Rabbit Technologies Ltd.
%%
%%   Portions created before 22-Nov-2008 00:00:00 GMT by LShift Ltd,
%%   Cohesive Financial Technologies LLC, or Rabbit Technologies Ltd
%%   are Copyright (C) 2007-2008 LShift Ltd, Cohesive Financial
%%   Technologies LLC, and Rabbit Technologies Ltd.
%%
%%   Portions created by LShift Ltd are Copyright (C) 2007-2010 LShift
%%   Ltd. Portions created by Cohesive Financial Technologies LLC are
%%   Copyright (C) 2007-2010 Cohesive Financial Technologies
%%   LLC. Portions created by Rabbit Technologies Ltd are Copyright
%%   (C) 2007-2010 Rabbit Technologies Ltd.
%%
%%   All Rights Reserved.
%%
%%   Contributor(s): ______________________________________.
%%

-module(rabbit_msg_store).

-behaviour(gen_server2).

-export([start_link/4, write/4, read/3, contains/2, remove/2, release/2,
         sync/3, client_init/2, client_terminate/1,
         client_delete_and_terminate/3, successfully_recovered_state/1]).

-export([sync/1, gc_done/4, set_maximum_since_use/2, gc/3]). %% internal

-export([init/1, handle_call/3, handle_cast/2, handle_info/2,
         terminate/2, code_change/3]).

%%----------------------------------------------------------------------------

-include("rabbit_msg_store.hrl").

-define(SYNC_INTERVAL,  5).   %% milliseconds
-define(CLEAN_FILENAME, "clean.dot").
-define(FILE_SUMMARY_FILENAME, "file_summary.ets").

-define(BINARY_MODE,     [raw, binary]).
-define(READ_MODE,       [read]).
-define(READ_AHEAD_MODE, [read_ahead | ?READ_MODE]).
-define(WRITE_MODE,      [write]).

-define(FILE_EXTENSION,        ".rdq").
-define(FILE_EXTENSION_TMP,    ".rdt").

-define(HANDLE_CACHE_BUFFER_SIZE, 1048576). %% 1MB

%%----------------------------------------------------------------------------

-record(msstate,
        { dir,                    %% store directory
          index_module,           %% the module for index ops
          index_state,            %% where are messages?
          current_file,           %% current file name as number
          current_file_handle,    %% current file handle since the last fsync?
          file_handle_cache,      %% file handle cache
          on_sync,                %% pending sync requests
          sync_timer_ref,         %% TRef for our interval timer
          sum_valid_data,         %% sum of valid data in all files
          sum_file_size,          %% sum of file sizes
          pending_gc_completion,  %% things to do once GC completes
          gc_active,              %% is the GC currently working?
          gc_pid,                 %% pid of our GC
          file_handles_ets,       %% tid of the shared file handles table
          file_summary_ets,       %% tid of the file summary table
          dedup_cache_ets,        %% tid of dedup cache table
          cur_file_cache_ets,     %% tid of current file cache table
          client_refs,            %% set of references of all registered clients
          successfully_recovered, %% boolean: did we recover state?
          file_size_limit         %% how big are our files allowed to get?
         }).

-record(client_msstate,
        { file_handle_cache,
          index_state,
          index_module,
          dir,
          gc_pid,
          file_handles_ets,
          file_summary_ets,
          dedup_cache_ets,
          cur_file_cache_ets
         }).

-record(file_summary,
        {file, valid_total_size, contiguous_top, left, right, file_size,
         locked, readers}).

%%----------------------------------------------------------------------------

-ifdef(use_specs).

-type(server() :: pid() | atom()).
-type(file_num() :: non_neg_integer()).
-type(client_msstate() :: #client_msstate {
                      file_handle_cache  :: dict:dictionary(),
                      index_state        :: any(),
                      index_module       :: atom(),
                      dir                :: file:filename(),
                      gc_pid             :: pid(),
                      file_handles_ets   :: ets:tid(),
                      file_summary_ets   :: ets:tid(),
                      dedup_cache_ets    :: ets:tid(),
                      cur_file_cache_ets :: ets:tid() }).
-type(startup_fun_state() ::
        {(fun ((A) -> 'finished' | {rabbit_guid:guid(), non_neg_integer(), A})),
         A}).

-spec(start_link/4 ::
        (atom(), file:filename(), [binary()] | 'undefined',
         startup_fun_state()) -> rabbit_types:ok_pid_or_error()).
-spec(write/4 :: (server(), rabbit_guid:guid(), msg(), client_msstate()) ->
                      rabbit_types:ok(client_msstate())).
-spec(read/3 :: (server(), rabbit_guid:guid(), client_msstate()) ->
                     {rabbit_types:ok(msg()) | 'not_found', client_msstate()}).
-spec(contains/2 :: (server(), rabbit_guid:guid()) -> boolean()).
-spec(remove/2 :: (server(), [rabbit_guid:guid()]) -> 'ok').
-spec(release/2 :: (server(), [rabbit_guid:guid()]) -> 'ok').
-spec(sync/3 :: (server(), [rabbit_guid:guid()], fun (() -> any())) -> 'ok').
-spec(gc_done/4 :: (server(), non_neg_integer(), file_num(), file_num()) ->
                        'ok').
-spec(set_maximum_since_use/2 :: (server(), non_neg_integer()) -> 'ok').
-spec(client_init/2 :: (server(), binary()) -> client_msstate()).
-spec(client_terminate/1 :: (client_msstate()) -> 'ok').
-spec(client_delete_and_terminate/3 ::
        (client_msstate(), server(), binary()) -> 'ok').
-spec(successfully_recovered_state/1 :: (server()) -> boolean()).

-spec(gc/3 :: (non_neg_integer(), non_neg_integer(),
               {ets:tid(), file:filename(), atom(), any()}) ->
                   'concurrent_readers' | non_neg_integer()).

-endif.

%%----------------------------------------------------------------------------

%% We run GC whenever (garbage / sum_file_size) > ?GARBAGE_FRACTION
%% It is not recommended to set this to < 0.5
-define(GARBAGE_FRACTION,      0.5).

%% The components:
%%
%% Index: this is a mapping from Guid to #msg_location{}:
%%        {Guid, RefCount, File, Offset, TotalSize}
%%        By default, it's in ets, but it's also pluggable.
%% FileSummary: this is an ets table which maps File to #file_summary{}:
%%        {File, ValidTotalSize, ContiguousTop, Left, Right,
%%         FileSize, Locked, Readers}
%%
%% The basic idea is that messages are appended to the current file up
%% until that file becomes too big (> file_size_limit). At that point,
%% the file is closed and a new file is created on the _right_ of the
%% old file which is used for new messages. Files are named
%% numerically ascending, thus the file with the lowest name is the
%% eldest file.
%%
%% We need to keep track of which messages are in which files (this is
%% the Index); how much useful data is in each file and which files
%% are on the left and right of each other. This is the purpose of the
%% FileSummary ets table.
%%
%% As messages are removed from files, holes appear in these
%% files. The field ValidTotalSize contains the total amount of useful
%% data left in the file, whilst ContiguousTop contains the amount of
%% valid data right at the start of each file. These are needed for
%% garbage collection.
%%
%% When we discover that a file is now empty, we delete it. When we
%% discover that it can be combined with the useful data in either its
%% left or right neighbour, and overall, across all the files, we have
%% ((the amount of garbage) / (the sum of all file sizes)) >
%% ?GARBAGE_FRACTION, we start a garbage collection run concurrently,
%% which will compact the two files together. This keeps disk
%% utilisation high and aids performance. We deliberately do this
%% lazily in order to prevent doing GC on files which are soon to be
%% emptied (and hence deleted) soon.
%%
%% Given the compaction between two files, the left file (i.e. elder
%% file) is considered the ultimate destination for the good data in
%% the right file. If necessary, the good data in the left file which
%% is fragmented throughout the file is written out to a temporary
%% file, then read back in to form a contiguous chunk of good data at
%% the start of the left file. Thus the left file is garbage collected
%% and compacted. Then the good data from the right file is copied
%% onto the end of the left file. Index and FileSummary tables are
%% updated.
%%
%% On non-clean startup, we scan the files we discover, dealing with
%% the possibilites of a crash having occured during a compaction
%% (this consists of tidyup - the compaction is deliberately designed
%% such that data is duplicated on disk rather than risking it being
%% lost), and rebuild the FileSummary ets table and Index.
%%
%% So, with this design, messages move to the left. Eventually, they
%% should end up in a contiguous block on the left and are then never
%% rewritten. But this isn't quite the case. If in a file there is one
%% message that is being ignored, for some reason, and messages in the
%% file to the right and in the current block are being read all the
%% time then it will repeatedly be the case that the good data from
%% both files can be combined and will be written out to a new
%% file. Whenever this happens, our shunned message will be rewritten.
%%
%% So, provided that we combine messages in the right order,
%% (i.e. left file, bottom to top, right file, bottom to top),
%% eventually our shunned message will end up at the bottom of the
%% left file. The compaction/combining algorithm is smart enough to
%% read in good data from the left file that is scattered throughout
%% (i.e. C and D in the below diagram), then truncate the file to just
%% above B (i.e. truncate to the limit of the good contiguous region
%% at the start of the file), then write C and D on top and then write
%% E, F and G from the right file on top. Thus contiguous blocks of
%% good data at the bottom of files are not rewritten (yes, this is
%% the data the size of which is tracked by the ContiguousTop
%% variable. Judicious use of a mirror is required).
%%
%% +-------+    +-------+         +-------+
%% |   X   |    |   G   |         |   G   |
%% +-------+    +-------+         +-------+
%% |   D   |    |   X   |         |   F   |
%% +-------+    +-------+         +-------+
%% |   X   |    |   X   |         |   E   |
%% +-------+    +-------+         +-------+
%% |   C   |    |   F   |   ===>  |   D   |
%% +-------+    +-------+         +-------+
%% |   X   |    |   X   |         |   C   |
%% +-------+    +-------+         +-------+
%% |   B   |    |   X   |         |   B   |
%% +-------+    +-------+         +-------+
%% |   A   |    |   E   |         |   A   |
%% +-------+    +-------+         +-------+
%%   left         right             left
%%
%% From this reasoning, we do have a bound on the number of times the
%% message is rewritten. From when it is inserted, there can be no
%% files inserted between it and the head of the queue, and the worst
%% case is that everytime it is rewritten, it moves one position lower
%% in the file (for it to stay at the same position requires that
%% there are no holes beneath it, which means truncate would be used
%% and so it would not be rewritten at all). Thus this seems to
%% suggest the limit is the number of messages ahead of it in the
%% queue, though it's likely that that's pessimistic, given the
%% requirements for compaction/combination of files.
%%
%% The other property is that we have is the bound on the lowest
%% utilisation, which should be 50% - worst case is that all files are
%% fractionally over half full and can't be combined (equivalent is
%% alternating full files and files with only one tiny message in
%% them).
%%
%% Messages are reference-counted. When a message with the same guid
%% is written several times we only store it once, and only remove it
%% from the store when it has been removed the same number of times.
%%
%% The reference counts do not persist. Therefore the initialisation
%% function must be provided with a generator that produces ref count
%% deltas for all recovered messages. This is only used on startup
%% when the shutdown was non-clean.
%%
%% Read messages with a reference count greater than one are entered
%% into a message cache. The purpose of the cache is not especially
%% performance, though it can help there too, but prevention of memory
%% explosion. It ensures that as messages with a high reference count
%% are read from several processes they are read back as the same
%% binary object rather than multiples of identical binary
%% objects.
%%
%% Reads can be performed directly by clients without calling to the
%% server. This is safe because multiple file handles can be used to
%% read files. However, locking is used by the concurrent GC to make
%% sure that reads are not attempted from files which are in the
%% process of being garbage collected.
%%
%% The server automatically defers reads, removes and contains calls
%% that occur which refer to files which are currently being
%% GC'd. Contains calls are only deferred in order to ensure they do
%% not overtake removes.
%%
%% The current file to which messages are being written has a
%% write-back cache. This is written to immediately by clients and can
%% be read from by clients too. This means that there are only ever
%% writes made to the current file, thus eliminating delays due to
%% flushing write buffers in order to be able to safely read from the
%% current file. The one exception to this is that on start up, the
%% cache is not populated with msgs found in the current file, and
%% thus in this case only, reads may have to come from the file
%% itself. The effect of this is that even if the msg_store process is
%% heavily overloaded, clients can still write and read messages with
%% very low latency and not block at all.
%%
%% For notes on Clean Shutdown and startup, see documentation in
%% variable_queue.

%%----------------------------------------------------------------------------
%% public API
%%----------------------------------------------------------------------------

start_link(Server, Dir, ClientRefs, StartupFunState) ->
    gen_server2:start_link({local, Server}, ?MODULE,
                           [Server, Dir, ClientRefs, StartupFunState],
                           [{timeout, infinity}]).

write(Server, Guid, Msg,
      CState = #client_msstate { cur_file_cache_ets = CurFileCacheEts }) ->
    {ok, New} = update_msg_cache(CurFileCacheEts, Guid, Msg),
    {case New of
         1 -> gen_server2:cast(Server, {write, Guid, Msg});
         _ -> ok
     end, CState}.

read(Server, Guid,
     CState = #client_msstate { dedup_cache_ets    = DedupCacheEts,
                                cur_file_cache_ets = CurFileCacheEts }) ->
    %% 1. Check the dedup cache
    case fetch_and_increment_cache(DedupCacheEts, Guid) of
        not_found ->
            %% 2. Check the cur file cache
            case ets:lookup(CurFileCacheEts, Guid) of
                [] ->
                    Defer = fun() -> {gen_server2:pcall(
                                        Server, 2, {read, Guid}, infinity),
                                      CState} end,
                    case index_lookup(Guid, CState) of
                        Result when Result =:= not_found orelse
                                    (Result #msg_location.ref_count =:= 0) ->
                            Defer();
                        MsgLocation ->
                            client_read1(Server, MsgLocation, Defer, CState)
                    end;
                [{Guid, Msg, _CacheRefCount}] ->
                    %% Although we've found it, we don't know the
                    %% refcount, so can't insert into dedup cache
                    {{ok, Msg}, CState}
            end;
        Msg ->
            {{ok, Msg}, CState}
    end.

contains(Server, Guid) -> gen_server2:call(Server, {contains, Guid}, infinity).
remove(_Server, [])    -> ok;
remove(Server, Guids)  -> gen_server2:cast(Server, {remove, Guids}).
release(_Server, [])   -> ok;
release(Server, Guids) -> gen_server2:cast(Server, {release, Guids}).
sync(Server, Guids, K) -> gen_server2:cast(Server, {sync, Guids, K}).
sync(Server)           -> gen_server2:pcast(Server, 8, sync). %% internal

gc_done(Server, Reclaimed, Source, Destination) ->
    gen_server2:pcast(Server, 8, {gc_done, Reclaimed, Source, Destination}).

set_maximum_since_use(Server, Age) ->
    gen_server2:pcast(Server, 8, {set_maximum_since_use, Age}).

client_init(Server, Ref) ->
    {IState, IModule, Dir, GCPid,
     FileHandlesEts, FileSummaryEts, DedupCacheEts, CurFileCacheEts} =
        gen_server2:call(Server, {new_client_state, Ref}, infinity),
    #client_msstate { file_handle_cache  = dict:new(),
                      index_state        = IState,
                      index_module       = IModule,
                      dir                = Dir,
                      gc_pid             = GCPid,
                      file_handles_ets   = FileHandlesEts,
                      file_summary_ets   = FileSummaryEts,
                      dedup_cache_ets    = DedupCacheEts,
                      cur_file_cache_ets = CurFileCacheEts }.

client_terminate(CState) ->
    close_all_handles(CState),
    ok.

client_delete_and_terminate(CState, Server, Ref) ->
    ok = client_terminate(CState),
    ok = gen_server2:call(Server, {delete_client, Ref}, infinity).

successfully_recovered_state(Server) ->
    gen_server2:call(Server, successfully_recovered_state, infinity).

%%----------------------------------------------------------------------------
%% Client-side-only helpers
%%----------------------------------------------------------------------------

client_read1(Server,
             #msg_location { guid = Guid, file = File } = MsgLocation,
             Defer,
             CState = #client_msstate { file_summary_ets = FileSummaryEts }) ->
    case ets:lookup(FileSummaryEts, File) of
        [] -> %% File has been GC'd and no longer exists. Go around again.
            read(Server, Guid, CState);
        [#file_summary { locked = Locked, right = Right }] ->
            client_read2(Server, Locked, Right, MsgLocation, Defer, CState)
    end.

client_read2(_Server, false, undefined, _MsgLocation, Defer, _CState) ->
    %% Although we've already checked both caches and not found the
    %% message there, the message is apparently in the
    %% current_file. We can only arrive here if we are trying to read
    %% a message which we have not written, which is very odd, so just
    %% defer.
    %%
    %% OR, on startup, the cur_file_cache is not populated with the
    %% contents of the current file, thus reads from the current file
    %% will end up here and will need to be deferred.
    Defer();
client_read2(_Server, true, _Right, _MsgLocation, Defer, _CState) ->
    %% Of course, in the mean time, the GC could have run and our msg
    %% is actually in a different file, unlocked. However, defering is
    %% the safest and simplest thing to do.
    Defer();
client_read2(Server, false, _Right,
             MsgLocation = #msg_location { guid = Guid, file = File },
             Defer,
             CState = #client_msstate { file_summary_ets = FileSummaryEts }) ->
    %% It's entirely possible that everything we're doing from here on
    %% is for the wrong file, or a non-existent file, as a GC may have
    %% finished.
    safe_ets_update_counter(
      FileSummaryEts, File, {#file_summary.readers, +1},
      fun (_) -> client_read3(Server, MsgLocation, Defer, CState) end,
      fun () -> read(Server, Guid, CState) end).

client_read3(Server, #msg_location { guid = Guid, file = File }, Defer,
             CState = #client_msstate { file_handles_ets = FileHandlesEts,
                                        file_summary_ets = FileSummaryEts,
                                        dedup_cache_ets  = DedupCacheEts,
                                        gc_pid           = GCPid }) ->
    Release =
        fun() -> ok = case ets:update_counter(FileSummaryEts, File,
                                              {#file_summary.readers, -1}) of
                          0 -> case ets:lookup(FileSummaryEts, File) of
                                   [#file_summary { locked = true }] ->
                                       rabbit_msg_store_gc:no_readers(
                                         GCPid, File);
                                   _ -> ok
                               end;
                          _ -> ok
                      end
        end,
    %% If a GC involving the file hasn't already started, it won't
    %% start now. Need to check again to see if we've been locked in
    %% the meantime, between lookup and update_counter (thus GC
    %% started before our +1. In fact, it could have finished by now
    %% too).
    case ets:lookup(FileSummaryEts, File) of
        [] -> %% GC has deleted our file, just go round again.
            read(Server, Guid, CState);
        [#file_summary { locked = true }] ->
            %% If we get a badarg here, then the GC has finished and
            %% deleted our file. Try going around again. Otherwise,
            %% just defer.
            %%
            %% badarg scenario: we lookup, msg_store locks, GC starts,
            %% GC ends, we +1 readers, msg_store ets:deletes (and
            %% unlocks the dest)
            try Release(),
                Defer()
            catch error:badarg -> read(Server, Guid, CState)
            end;
        [#file_summary { locked = false }] ->
            %% Ok, we're definitely safe to continue - a GC involving
            %% the file cannot start up now, and isn't running, so
            %% nothing will tell us from now on to close the handle if
            %% it's already open.
            %%
            %% Finally, we need to recheck that the msg is still at
            %% the same place - it's possible an entire GC ran between
            %% us doing the lookup and the +1 on the readers. (Same as
            %% badarg scenario above, but we don't have a missing file
            %% - we just have the /wrong/ file).
            case index_lookup(Guid, CState) of
                #msg_location { file = File, ref_count = RefCount } =
                MsgLocation when RefCount > 0 ->
                    %% Still the same file.
                    mark_handle_open(FileHandlesEts, File),

                    CState1 = close_all_indicated(CState),
                    {Msg, CState2} = %% This will never be the current file
                        read_from_disk(MsgLocation, CState1, DedupCacheEts),
                    Release(), %% this MUST NOT fail with badarg
                    {{ok, Msg}, CState2};
                MsgLocation -> %% different file!
                    Release(), %% this MUST NOT fail with badarg
                    client_read1(Server, MsgLocation, Defer, CState)
            end
    end.

%%----------------------------------------------------------------------------
%% gen_server callbacks
%%----------------------------------------------------------------------------

init([Server, BaseDir, ClientRefs, StartupFunState]) ->
    process_flag(trap_exit, true),

    ok = file_handle_cache:register_callback(?MODULE, set_maximum_since_use,
                                             [self()]),

    Dir = filename:join(BaseDir, atom_to_list(Server)),

    {ok, IndexModule} = application:get_env(msg_store_index_module),
    rabbit_log:info("~w: using ~p to provide index~n", [Server, IndexModule]),

    AttemptFileSummaryRecovery =
        case ClientRefs of
            undefined -> ok = rabbit_misc:recursive_delete([Dir]),
                         ok = filelib:ensure_dir(filename:join(Dir, "nothing")),
                         false;
            _         -> ok = filelib:ensure_dir(filename:join(Dir, "nothing")),
                         recover_crashed_compactions(Dir)
        end,

    %% if we found crashed compactions we trust neither the
    %% file_summary nor the location index. Note the file_summary is
    %% left empty here if it can't be recovered.
    {FileSummaryRecovered, FileSummaryEts} =
        recover_file_summary(AttemptFileSummaryRecovery, Dir),

    {CleanShutdown, IndexState, ClientRefs1} =
        recover_index_and_client_refs(IndexModule, FileSummaryRecovered,
                                      ClientRefs, Dir, Server),
    %% CleanShutdown => msg location index and file_summary both
    %% recovered correctly.
    true = case {FileSummaryRecovered, CleanShutdown} of
               {true, false} -> ets:delete_all_objects(FileSummaryEts);
               _             -> true
           end,
    %% CleanShutdown <=> msg location index and file_summary both
    %% recovered correctly.

    DedupCacheEts   = ets:new(rabbit_msg_store_dedup_cache, [set, public]),
    FileHandlesEts  = ets:new(rabbit_msg_store_shared_file_handles,
                              [ordered_set, public]),
    CurFileCacheEts = ets:new(rabbit_msg_store_cur_file, [set, public]),

    {ok, FileSizeLimit} = application:get_env(msg_store_file_size_limit),

    State = #msstate { dir                    = Dir,
                       index_module           = IndexModule,
                       index_state            = IndexState,
                       current_file           = 0,
                       current_file_handle    = undefined,
                       file_handle_cache      = dict:new(),
                       on_sync                = [],
                       sync_timer_ref         = undefined,
                       sum_valid_data         = 0,
                       sum_file_size          = 0,
                       pending_gc_completion  = [],
                       gc_active              = false,
                       gc_pid                 = undefined,
                       file_handles_ets       = FileHandlesEts,
                       file_summary_ets       = FileSummaryEts,
                       dedup_cache_ets        = DedupCacheEts,
                       cur_file_cache_ets     = CurFileCacheEts,
                       client_refs            = ClientRefs1,
                       successfully_recovered = CleanShutdown,
                       file_size_limit        = FileSizeLimit
                      },

    %% If we didn't recover the msg location index then we need to
    %% rebuild it now.
    {Offset, State1 = #msstate { current_file = CurFile }} =
        build_index(CleanShutdown, StartupFunState, State),

    %% read is only needed so that we can seek
    {ok, CurHdl} = open_file(Dir, filenum_to_name(CurFile),
                             [read | ?WRITE_MODE]),
    {ok, Offset} = file_handle_cache:position(CurHdl, Offset),
    ok = file_handle_cache:truncate(CurHdl),

    {ok, GCPid} = rabbit_msg_store_gc:start_link(Dir, IndexState, IndexModule,
                                                 FileSummaryEts),

    {ok, maybe_compact(
           State1 #msstate { current_file_handle = CurHdl, gc_pid = GCPid }),
     hibernate,
     {backoff, ?HIBERNATE_AFTER_MIN, ?HIBERNATE_AFTER_MIN, ?DESIRED_HIBERNATE}}.

handle_call({read, Guid}, From, State) ->
    State1 = read_message(Guid, From, State),
    noreply(State1);

handle_call({contains, Guid}, From, State) ->
    State1 = contains_message(Guid, From, State),
    noreply(State1);

handle_call({new_client_state, CRef}, _From,
            State = #msstate { dir                = Dir,
                               index_state        = IndexState,
                               index_module       = IndexModule,
                               file_handles_ets   = FileHandlesEts,
                               file_summary_ets   = FileSummaryEts,
                               dedup_cache_ets    = DedupCacheEts,
                               cur_file_cache_ets = CurFileCacheEts,
                               client_refs        = ClientRefs,
                               gc_pid             = GCPid }) ->
    reply({IndexState, IndexModule, Dir, GCPid,
           FileHandlesEts, FileSummaryEts, DedupCacheEts, CurFileCacheEts},
          State #msstate { client_refs = sets:add_element(CRef, ClientRefs) });

handle_call(successfully_recovered_state, _From, State) ->
    reply(State #msstate.successfully_recovered, State);

handle_call({delete_client, CRef}, _From,
            State = #msstate { client_refs = ClientRefs }) ->
    reply(ok,
          State #msstate { client_refs = sets:del_element(CRef, ClientRefs) }).

handle_cast({write, Guid, Msg},
            State = #msstate { current_file_handle = CurHdl,
                               current_file        = CurFile,
                               sum_valid_data      = SumValid,
                               sum_file_size       = SumFileSize,
                               file_summary_ets    = FileSummaryEts,
                               cur_file_cache_ets  = CurFileCacheEts }) ->
<<<<<<< HEAD
    true = 0 =< ets:update_counter(CurFileCacheEts, Guid, {3, -1}),
    Write =
        fun () ->
                {ok, CurOffset} =
                    file_handle_cache:current_virtual_offset(CurHdl),
                {ok, TotalSize} = rabbit_msg_file:append(CurHdl, Guid, Msg),
                ok = index_insert(
                       #msg_location {
                          guid = Guid, ref_count = 1, file = CurFile,
                          offset = CurOffset, total_size = TotalSize }, State),
                [#file_summary { right     = undefined,
                                 locked    = false,
                                 file_size = FileSize } = Summary] =
                    ets:lookup(FileSummaryEts, CurFile),
                ok = add_to_file_summary(Summary, TotalSize, CurOffset, CurFile,
                                         FileSize + TotalSize, State),
                NextOffset = CurOffset + TotalSize,
                noreply(
                  maybe_roll_to_new_file(
                    NextOffset, State #msstate {
                                  sum_valid_data = SumValid + TotalSize,
                                  sum_file_size  = SumFileSize + TotalSize }))
        end,
    case index_lookup(Guid, State) of
        not_found ->
            Write();
        #msg_location { ref_count = 0, file = File, offset = Offset,
                        total_size = TotalSize } ->
            [#file_summary { locked    = Locked,
                             file_size = FileSize } = Summary] =
                ets:lookup(FileSummaryEts, File),
            case Locked of
                true ->
                    ok = index_delete(Guid, State),
                    Write();
                false ->
                    ok = index_update_fields(
                           Guid, {#msg_location.ref_count, 1}, State),
                    ok = add_to_file_summary(Summary, TotalSize, Offset, File,
                                             FileSize, State),
                    noreply(State #msstate {
                              sum_valid_data = SumValid + TotalSize })
            end;
        #msg_location { ref_count = RefCount } ->
=======
    [RefCount, 0] =
        ets:update_counter(CurFileCacheEts, Guid, [{3, 0}, {3, 0, 0, 0}]),
    true = RefCount > 0,
    case index_lookup(Guid, State) of
        not_found ->
            %% New message, lots to do
            {ok, CurOffset} = file_handle_cache:current_virtual_offset(CurHdl),
            {ok, TotalSize} = rabbit_msg_file:append(CurHdl, Guid, Msg),
            ok = index_insert(
                   #msg_location {
                      guid = Guid, ref_count = RefCount, file = CurFile,
                      offset = CurOffset, total_size = TotalSize }, State),
            [#file_summary { valid_total_size = ValidTotalSize,
                             contiguous_top   = ContiguousTop,
                             right            = undefined,
                             locked           = false,
                             file_size        = FileSize }] =
                ets:lookup(FileSummaryEts, CurFile),
            ValidTotalSize1 = ValidTotalSize + TotalSize,
            ContiguousTop1 = case CurOffset =:= ContiguousTop of
                                 true  -> ValidTotalSize1;
                                 false -> ContiguousTop
                             end,
            true = ets:update_element(
                     FileSummaryEts, CurFile,
                     [{#file_summary.valid_total_size, ValidTotalSize1},
                      {#file_summary.contiguous_top,   ContiguousTop1},
                      {#file_summary.file_size,        FileSize + TotalSize}]),
            NextOffset = CurOffset + TotalSize,
            noreply(
              maybe_roll_to_new_file(
                NextOffset, State #msstate {
                              sum_valid_data = SumValid + TotalSize,
                              sum_file_size  = SumFileSize + TotalSize }));
        #msg_location { ref_count = RefCountN } ->
>>>>>>> b526396a
            %% We already know about it, just update counter. Only
            %% update field otherwise bad interaction with concurrent GC
            ok =
                index_update_fields(
                  Guid, {#msg_location.ref_count, RefCountN + RefCount}, State),
            noreply(State)
    end;

handle_cast({remove, Guids}, State) ->
    State1 = lists:foldl(
               fun (Guid, State2) -> remove_message(Guid, State2) end,
               State, Guids),
    noreply(maybe_compact(State1));

handle_cast({release, Guids}, State =
                #msstate { dedup_cache_ets = DedupCacheEts }) ->
    lists:foreach(
      fun (Guid) -> decrement_cache(DedupCacheEts, Guid) end, Guids),
    noreply(State);

handle_cast({sync, Guids, K},
            State = #msstate { current_file        = CurFile,
                               current_file_handle = CurHdl,
                               on_sync             = Syncs }) ->
    {ok, SyncOffset} = file_handle_cache:last_sync_offset(CurHdl),
    case lists:any(fun (Guid) ->
                           #msg_location { file = File, offset = Offset } =
                               index_lookup(Guid, State),
                           File =:= CurFile andalso Offset >= SyncOffset
                   end, Guids) of
        false -> K(),
                 noreply(State);
        true  -> noreply(State #msstate { on_sync = [K | Syncs] })
    end;

handle_cast(sync, State) ->
    noreply(internal_sync(State));

handle_cast({gc_done, Reclaimed, Src, Dst},
            State = #msstate { sum_file_size    = SumFileSize,
                               gc_active        = {Src, Dst},
                               file_handles_ets = FileHandlesEts,
                               file_summary_ets = FileSummaryEts }) ->
    %% GC done, so now ensure that any clients that have open fhs to
    %% those files close them before using them again. This has to be
    %% done here (given it's done in the msg_store, and not the gc),
    %% and not when starting up the GC, because if done when starting
    %% up the GC, the client could find the close, and close and
    %% reopen the fh, whilst the GC is waiting for readers to
    %% disappear, before it's actually done the GC.
    true = mark_handle_to_close(FileHandlesEts, Src),
    true = mark_handle_to_close(FileHandlesEts, Dst),
    %% we always move data left, so Src has gone and was on the
    %% right, so need to make dest = source.right.left, and also
    %% dest.right = source.right
    [#file_summary { left    = Dst,
                     right   = SrcRight,
                     locked  = true,
                     readers = 0 }] = ets:lookup(FileSummaryEts, Src),
    %% this could fail if SrcRight =:= undefined
    ets:update_element(FileSummaryEts, SrcRight, {#file_summary.left, Dst}),
    true = ets:update_element(FileSummaryEts, Dst,
                              [{#file_summary.locked, false},
                               {#file_summary.right,  SrcRight}]),
    true = ets:delete(FileSummaryEts, Src),
    ok = index_delete_by_file(Src, State),
    noreply(
      maybe_compact(run_pending(
                      State #msstate { sum_file_size = SumFileSize - Reclaimed,
                                       gc_active     = false })));

handle_cast({set_maximum_since_use, Age}, State) ->
    ok = file_handle_cache:set_maximum_since_use(Age),
    noreply(State).

handle_info(timeout, State) ->
    noreply(internal_sync(State));

handle_info({'EXIT', _Pid, Reason}, State) ->
    {stop, Reason, State}.

terminate(_Reason, State = #msstate { index_state         = IndexState,
                                      index_module        = IndexModule,
                                      current_file_handle = CurHdl,
                                      gc_pid              = GCPid,
                                      file_handles_ets    = FileHandlesEts,
                                      file_summary_ets    = FileSummaryEts,
                                      dedup_cache_ets     = DedupCacheEts,
                                      cur_file_cache_ets  = CurFileCacheEts,
                                      client_refs         = ClientRefs,
                                      dir                 = Dir }) ->
    %% stop the gc first, otherwise it could be working and we pull
    %% out the ets tables from under it.
    ok = rabbit_msg_store_gc:stop(GCPid),
    State1 = case CurHdl of
                 undefined -> State;
                 _         -> State2 = internal_sync(State),
                              file_handle_cache:close(CurHdl),
                              State2
             end,
    State3 = close_all_handles(State1),
    store_file_summary(FileSummaryEts, Dir),
    [ets:delete(T) ||
        T <- [FileSummaryEts, DedupCacheEts, FileHandlesEts, CurFileCacheEts]],
    IndexModule:terminate(IndexState),
    store_recovery_terms([{client_refs, sets:to_list(ClientRefs)},
                          {index_module, IndexModule}], Dir),
    State3 #msstate { index_state         = undefined,
                      current_file_handle = undefined }.

code_change(_OldVsn, State, _Extra) ->
    {ok, State}.

%%----------------------------------------------------------------------------
%% general helper functions
%%----------------------------------------------------------------------------

noreply(State) ->
    {State1, Timeout} = next_state(State),
    {noreply, State1, Timeout}.

reply(Reply, State) ->
    {State1, Timeout} = next_state(State),
    {reply, Reply, State1, Timeout}.

next_state(State = #msstate { on_sync = [], sync_timer_ref = undefined }) ->
    {State, hibernate};
next_state(State = #msstate { sync_timer_ref = undefined }) ->
    {start_sync_timer(State), 0};
next_state(State = #msstate { on_sync = [] }) ->
    {stop_sync_timer(State), hibernate};
next_state(State) ->
    {State, 0}.

start_sync_timer(State = #msstate { sync_timer_ref = undefined }) ->
    {ok, TRef} = timer:apply_after(?SYNC_INTERVAL, ?MODULE, sync, [self()]),
    State #msstate { sync_timer_ref = TRef }.

stop_sync_timer(State = #msstate { sync_timer_ref = undefined }) ->
    State;
stop_sync_timer(State = #msstate { sync_timer_ref = TRef }) ->
    {ok, cancel} = timer:cancel(TRef),
    State #msstate { sync_timer_ref = undefined }.

internal_sync(State = #msstate { current_file_handle = CurHdl,
                                 on_sync = Syncs }) ->
    State1 = stop_sync_timer(State),
    case Syncs of
        [] -> State1;
        _  -> ok = file_handle_cache:sync(CurHdl),
              lists:foreach(fun (K) -> K() end, lists:reverse(Syncs)),
              State1 #msstate { on_sync = [] }
    end.

add_to_file_summary(#file_summary { valid_total_size = ValidTotalSize,
                                    contiguous_top   = ContiguousTop },
                    TotalSize, Offset, File, FileSize,
                    #msstate { file_summary_ets = FileSummaryEts }) ->
    ValidTotalSize1 = ValidTotalSize + TotalSize,
    ContiguousTop1 = case Offset =:= ContiguousTop of
                         true  -> ValidTotalSize1;
                         false -> ContiguousTop
                     end,
    true =
        ets:update_element(
          FileSummaryEts, File,
          [{#file_summary.valid_total_size, ValidTotalSize1},
           {#file_summary.contiguous_top,   ContiguousTop1},
           {#file_summary.file_size,        FileSize}]),
    ok.

read_message(Guid, From,
             State = #msstate { dedup_cache_ets = DedupCacheEts }) ->
    case index_lookup(Guid, State) of
        Result when Result =:= not_found orelse
                    (Result #msg_location.ref_count =:= 0) ->
            gen_server2:reply(From, not_found),
            State;
        MsgLocation ->
            case fetch_and_increment_cache(DedupCacheEts, Guid) of
                not_found -> read_message1(From, MsgLocation, State);
                Msg       -> gen_server2:reply(From, {ok, Msg}),
                             State
            end
    end.

read_message1(From, #msg_location { guid = Guid, ref_count = RefCount,
                                    file = File, offset = Offset } = MsgLoc,
              State = #msstate { current_file        = CurFile,
                                 current_file_handle = CurHdl,
                                 file_summary_ets    = FileSummaryEts,
                                 dedup_cache_ets     = DedupCacheEts,
                                 cur_file_cache_ets  = CurFileCacheEts }) ->
    case File =:= CurFile of
        true  -> {Msg, State1} =
                     %% can return [] if msg in file existed on startup
                     case ets:lookup(CurFileCacheEts, Guid) of
                         [] ->
                             {ok, RawOffSet} =
                                 file_handle_cache:current_raw_offset(CurHdl),
                             ok = case Offset >= RawOffSet of
                                      true  -> file_handle_cache:flush(CurHdl);
                                      false -> ok
                                  end,
                             read_from_disk(MsgLoc, State, DedupCacheEts);
                         [{Guid, Msg1, _CacheRefCount}] ->
                             ok = maybe_insert_into_cache(
                                    DedupCacheEts, RefCount, Guid, Msg1),
                             {Msg1, State}
                     end,
                 gen_server2:reply(From, {ok, Msg}),
                 State1;
        false -> [#file_summary { locked = Locked }] =
                     ets:lookup(FileSummaryEts, File),
                 case Locked of
                     true  -> add_to_pending_gc_completion({read, Guid, From},
                                                           State);
                     false -> {Msg, State1} =
                                  read_from_disk(MsgLoc, State, DedupCacheEts),
                              gen_server2:reply(From, {ok, Msg}),
                              State1
                 end
    end.

read_from_disk(#msg_location { guid = Guid, ref_count = RefCount,
                               file = File, offset = Offset,
                               total_size = TotalSize },
               State, DedupCacheEts) ->
    {Hdl, State1} = get_read_handle(File, State),
    {ok, Offset} = file_handle_cache:position(Hdl, Offset),
    {ok, {Guid, Msg}} =
        case rabbit_msg_file:read(Hdl, TotalSize) of
            {ok, {Guid, _}} = Obj ->
                Obj;
            Rest ->
                {error, {misread, [{old_state, State},
                                   {file_num,  File},
                                   {offset,    Offset},
                                   {guid,      Guid},
                                   {read,      Rest},
                                   {proc_dict, get()}
                                  ]}}
        end,
    ok = maybe_insert_into_cache(DedupCacheEts, RefCount, Guid, Msg),
    {Msg, State1}.

contains_message(Guid, From, State = #msstate { gc_active = GCActive }) ->
    case index_lookup(Guid, State) of
        Result when Result =:= not_found orelse
                    (Result #msg_location.ref_count =:= 0) ->
            gen_server2:reply(From, false),
            State;
        #msg_location { file = File } ->
            case GCActive of
                {A, B} when File =:= A orelse File =:= B ->
                    add_to_pending_gc_completion(
                      {contains, Guid, From}, State);
                _ ->
                    gen_server2:reply(From, true),
                    State
            end
    end.

remove_message(Guid, State = #msstate { sum_valid_data   = SumValid,
                                        file_summary_ets = FileSummaryEts,
                                        dedup_cache_ets  = DedupCacheEts }) ->
    #msg_location { ref_count = RefCount, file = File,
                    offset = Offset, total_size = TotalSize } =
        index_lookup(Guid, State),
    case RefCount of
        1 ->
            %% don't remove from CUR_FILE_CACHE_ETS_NAME here because
            %% there may be further writes in the mailbox for the same
            %% msg.
            ok = remove_cache_entry(DedupCacheEts, Guid),
            [#file_summary { valid_total_size = ValidTotalSize,
                             contiguous_top   = ContiguousTop,
                             locked           = Locked }] =
                ets:lookup(FileSummaryEts, File),
            case Locked of
                true ->
                    add_to_pending_gc_completion({remove, Guid}, State);
                false ->
                    ok = index_update_fields(
                           Guid, {#msg_location.ref_count, RefCount - 1},
                           State),
                    ContiguousTop1 = lists:min([ContiguousTop, Offset]),
                    ValidTotalSize1 = ValidTotalSize - TotalSize,
                    true = ets:update_element(
                             FileSummaryEts, File,
                             [{#file_summary.valid_total_size, ValidTotalSize1},
                              {#file_summary.contiguous_top, ContiguousTop1}]),
                    State1 = delete_file_if_empty(File, State),
                    State1 #msstate { sum_valid_data = SumValid - TotalSize }
            end;
        _ when 1 < RefCount ->
            ok = decrement_cache(DedupCacheEts, Guid),
            %% only update field, otherwise bad interaction with concurrent GC
            ok = index_update_fields(
                   Guid, {#msg_location.ref_count, RefCount - 1}, State),
            State
    end.

add_to_pending_gc_completion(
  Op, State = #msstate { pending_gc_completion = Pending }) ->
    State #msstate { pending_gc_completion = [Op | Pending] }.

run_pending(State = #msstate { pending_gc_completion = [] }) ->
    State;
run_pending(State = #msstate { pending_gc_completion = Pending }) ->
    State1 = State #msstate { pending_gc_completion = [] },
    lists:foldl(fun run_pending/2, State1, lists:reverse(Pending)).

run_pending({read, Guid, From}, State) ->
    read_message(Guid, From, State);
run_pending({contains, Guid, From}, State) ->
    contains_message(Guid, From, State);
run_pending({remove, Guid}, State) ->
    remove_message(Guid, State).

safe_ets_update_counter(Tab, Key, UpdateOp, SuccessFun, FailThunk) ->
    try
        SuccessFun(ets:update_counter(Tab, Key, UpdateOp))
    catch error:badarg -> FailThunk()
    end.

safe_ets_update_counter_ok(Tab, Key, UpdateOp, FailThunk) ->
    safe_ets_update_counter(Tab, Key, UpdateOp,
                            fun (Result) -> {ok, Result} end, FailThunk).

%%----------------------------------------------------------------------------
%% file helper functions
%%----------------------------------------------------------------------------

open_file(Dir, FileName, Mode) ->
    file_handle_cache:open(form_filename(Dir, FileName), ?BINARY_MODE ++ Mode,
                           [{write_buffer, ?HANDLE_CACHE_BUFFER_SIZE}]).

close_handle(Key, CState = #client_msstate { file_handle_cache = FHC }) ->
    CState #client_msstate { file_handle_cache = close_handle(Key, FHC) };

close_handle(Key, State = #msstate { file_handle_cache = FHC }) ->
    State #msstate { file_handle_cache = close_handle(Key, FHC) };

close_handle(Key, FHC) ->
    case dict:find(Key, FHC) of
        {ok, Hdl} -> ok = file_handle_cache:close(Hdl),
                     dict:erase(Key, FHC);
        error     -> FHC
    end.

mark_handle_open(FileHandlesEts, File) ->
    %% This is fine to fail (already exists)
    ets:insert_new(FileHandlesEts, {{self(), File}, open}),
    true.

mark_handle_to_close(FileHandlesEts, File) ->
    [ ets:update_element(FileHandlesEts, Key, {2, close})
      || {Key, open} <- ets:match_object(FileHandlesEts, {{'_', File}, open}) ],
    true.

close_all_indicated(#client_msstate { file_handles_ets = FileHandlesEts } =
                    CState) ->
    Objs = ets:match_object(FileHandlesEts, {{self(), '_'}, close}),
    lists:foldl(fun ({Key = {_Self, File}, close}, CStateM) ->
                        true = ets:delete(FileHandlesEts, Key),
                        close_handle(File, CStateM)
                end, CState, Objs).

close_all_handles(CState = #client_msstate { file_handles_ets = FileHandlesEts,
                                             file_handle_cache = FHC }) ->
    Self = self(),
    ok = dict:fold(fun (File, Hdl, ok) ->
                           true = ets:delete(FileHandlesEts, {Self, File}),
                           file_handle_cache:close(Hdl)
                   end, ok, FHC),
    CState #client_msstate { file_handle_cache = dict:new() };

close_all_handles(State = #msstate { file_handle_cache = FHC }) ->
    ok = dict:fold(fun (_Key, Hdl, ok) -> file_handle_cache:close(Hdl) end,
                   ok, FHC),
    State #msstate { file_handle_cache = dict:new() }.

get_read_handle(FileNum, CState = #client_msstate { file_handle_cache = FHC,
                                                    dir = Dir }) ->
    {Hdl, FHC2} = get_read_handle(FileNum, FHC, Dir),
    {Hdl, CState #client_msstate { file_handle_cache = FHC2 }};

get_read_handle(FileNum, State = #msstate { file_handle_cache = FHC,
                                            dir = Dir }) ->
    {Hdl, FHC2} = get_read_handle(FileNum, FHC, Dir),
    {Hdl, State #msstate { file_handle_cache = FHC2 }}.

get_read_handle(FileNum, FHC, Dir) ->
    case dict:find(FileNum, FHC) of
        {ok, Hdl} -> {Hdl, FHC};
        error     -> {ok, Hdl} = open_file(Dir, filenum_to_name(FileNum),
                                           ?READ_MODE),
                     {Hdl, dict:store(FileNum, Hdl, FHC)}
    end.

preallocate(Hdl, FileSizeLimit, FinalPos) ->
    {ok, FileSizeLimit} = file_handle_cache:position(Hdl, FileSizeLimit),
    ok = file_handle_cache:truncate(Hdl),
    {ok, FinalPos} = file_handle_cache:position(Hdl, FinalPos),
    ok.

truncate_and_extend_file(Hdl, Lowpoint, Highpoint) ->
    {ok, Lowpoint} = file_handle_cache:position(Hdl, Lowpoint),
    ok = file_handle_cache:truncate(Hdl),
    ok = preallocate(Hdl, Highpoint, Lowpoint).

form_filename(Dir, Name) -> filename:join(Dir, Name).

filenum_to_name(File) -> integer_to_list(File) ++ ?FILE_EXTENSION.

filename_to_num(FileName) -> list_to_integer(filename:rootname(FileName)).

list_sorted_file_names(Dir, Ext) ->
    lists:sort(fun (A, B) -> filename_to_num(A) < filename_to_num(B) end,
               filelib:wildcard("*" ++ Ext, Dir)).

%%----------------------------------------------------------------------------
%% message cache helper functions
%%----------------------------------------------------------------------------

maybe_insert_into_cache(DedupCacheEts, RefCount, Guid, Msg)
  when RefCount > 1 ->
    {ok, _} = update_msg_cache(DedupCacheEts, Guid, Msg),
    ok;
maybe_insert_into_cache(_DedupCacheEts, _RefCount, _Guid, _Msg) ->
    ok.

update_msg_cache(CacheEts, Guid, Msg) ->
    case ets:insert_new(CacheEts, {Guid, Msg, 1}) of
        true  -> {ok, 1};
        false -> safe_ets_update_counter_ok(
                   CacheEts, Guid, {3, +1},
                   fun () -> update_msg_cache(CacheEts, Guid, Msg) end)
    end.

remove_cache_entry(DedupCacheEts, Guid) ->
    true = ets:delete(DedupCacheEts, Guid),
    ok.

fetch_and_increment_cache(DedupCacheEts, Guid) ->
    case ets:lookup(DedupCacheEts, Guid) of
        [] ->
            not_found;
        [{_Guid, Msg, _RefCount}] ->
            safe_ets_update_counter_ok(
              DedupCacheEts, Guid, {3, +1},
              %% someone has deleted us in the meantime, insert us
              fun () ->
                      {ok, _} = update_msg_cache(DedupCacheEts, Guid, Msg)
              end),
            Msg
    end.

decrement_cache(DedupCacheEts, Guid) ->
    true = safe_ets_update_counter(
             DedupCacheEts, Guid, {3, -1},
             fun (N) when N =< 0 -> true = ets:delete(DedupCacheEts, Guid);
                 (_N)            -> true
             end,
             %% Guid is not in there because although it's been
             %% delivered, it's never actually been read (think:
             %% persistent message held in RAM)
             fun () -> true end),
    ok.

%%----------------------------------------------------------------------------
%% index
%%----------------------------------------------------------------------------

index_lookup(Key, #client_msstate { index_module = Index,
                                    index_state  = State }) ->
    Index:lookup(Key, State);

index_lookup(Key, #msstate { index_module = Index, index_state = State }) ->
    Index:lookup(Key, State).

index_insert(Obj, #msstate { index_module = Index, index_state = State }) ->
    Index:insert(Obj, State).

index_update(Obj, #msstate { index_module = Index, index_state = State }) ->
    Index:update(Obj, State).

index_update_fields(Key, Updates, #msstate { index_module = Index,
                                             index_state  = State }) ->
    Index:update_fields(Key, Updates, State).

index_delete(Key, #msstate { index_module = Index, index_state = State }) ->
    Index:delete(Key, State).

index_delete_by_file(File, #msstate { index_module = Index,
                                      index_state  = State }) ->
    Index:delete_by_file(File, State).

%%----------------------------------------------------------------------------
%% shutdown and recovery
%%----------------------------------------------------------------------------

recover_index_and_client_refs(IndexModule, _Recover, undefined, Dir, _Server) ->
    {false, IndexModule:new(Dir), sets:new()};
recover_index_and_client_refs(IndexModule, false, _ClientRefs, Dir, Server) ->
    rabbit_log:warning("~w: rebuilding indices from scratch~n", [Server]),
    {false, IndexModule:new(Dir), sets:new()};
recover_index_and_client_refs(IndexModule, true, ClientRefs, Dir, Server) ->
    Fresh = fun (ErrorMsg, ErrorArgs) ->
                    rabbit_log:warning("~w: " ++ ErrorMsg ++ "~n"
                                       "rebuilding indices from scratch~n",
                                       [Server | ErrorArgs]),
                    {false, IndexModule:new(Dir), sets:new()}
            end,
    case read_recovery_terms(Dir) of
        {false, Error} ->
            Fresh("failed to read recovery terms: ~p", [Error]);
        {true, Terms} ->
            RecClientRefs  = proplists:get_value(client_refs, Terms, []),
            RecIndexModule = proplists:get_value(index_module, Terms),
            case (lists:sort(ClientRefs) =:= lists:sort(RecClientRefs)
                  andalso IndexModule =:= RecIndexModule) of
                true  -> case IndexModule:recover(Dir) of
                             {ok, IndexState1} ->
                                 {true, IndexState1,
                                  sets:from_list(ClientRefs)};
                             {error, Error} ->
                                 Fresh("failed to recover index: ~p", [Error])
                         end;
                false -> Fresh("recovery terms differ from present", [])
            end
    end.

store_recovery_terms(Terms, Dir) ->
    rabbit_misc:write_term_file(filename:join(Dir, ?CLEAN_FILENAME), Terms).

read_recovery_terms(Dir) ->
    Path = filename:join(Dir, ?CLEAN_FILENAME),
    case rabbit_misc:read_term_file(Path) of
        {ok, Terms}    -> case file:delete(Path) of
                              ok             -> {true,  Terms};
                              {error, Error} -> {false, Error}
                          end;
        {error, Error} -> {false, Error}
    end.

store_file_summary(Tid, Dir) ->
    ok = ets:tab2file(Tid, filename:join(Dir, ?FILE_SUMMARY_FILENAME),
                      [{extended_info, [object_count]}]).

recover_file_summary(false, _Dir) ->
    %% TODO: the only reason for this to be an *ordered*_set is so
    %% that a) maybe_compact can start a traversal from the eldest
    %% file, and b) build_index in fast recovery mode can easily
    %% identify the current file. It's awkward to have both that
    %% odering and the left/right pointers in the entries - replacing
    %% the former with some additional bit of state would be easy, but
    %% ditching the latter would be neater.
    {false, ets:new(rabbit_msg_store_file_summary,
                    [ordered_set, public, {keypos, #file_summary.file}])};
recover_file_summary(true, Dir) ->
    Path = filename:join(Dir, ?FILE_SUMMARY_FILENAME),
    case ets:file2tab(Path) of
        {ok, Tid}       -> file:delete(Path),
                          {true, Tid};
        {error, _Error} -> recover_file_summary(false, Dir)
    end.

count_msg_refs(Gen, Seed, State) ->
    case Gen(Seed) of
        finished ->
            ok;
        {_Guid, 0, Next} ->
            count_msg_refs(Gen, Next, State);
        {Guid, Delta, Next} ->
            ok = case index_lookup(Guid, State) of
                     not_found ->
                         index_insert(#msg_location { guid = Guid,
                                                      file = undefined,
                                                      ref_count = Delta },
                                      State);
                     #msg_location { ref_count = RefCount } = StoreEntry ->
                         NewRefCount = RefCount + Delta,
                         case NewRefCount of
                             0 -> index_delete(Guid, State);
                             _ -> index_update(StoreEntry #msg_location {
                                                 ref_count = NewRefCount },
                                               State)
                         end
                 end,
            count_msg_refs(Gen, Next, State)
    end.

recover_crashed_compactions(Dir) ->
    FileNames =    list_sorted_file_names(Dir, ?FILE_EXTENSION),
    TmpFileNames = list_sorted_file_names(Dir, ?FILE_EXTENSION_TMP),
    lists:foreach(
      fun (TmpFileName) ->
              NonTmpRelatedFileName =
                  filename:rootname(TmpFileName) ++ ?FILE_EXTENSION,
              true = lists:member(NonTmpRelatedFileName, FileNames),
              ok = recover_crashed_compaction(
                     Dir, TmpFileName, NonTmpRelatedFileName)
      end, TmpFileNames),
    TmpFileNames == [].

recover_crashed_compaction(Dir, TmpFileName, NonTmpRelatedFileName) ->
    %% Because a msg can legitimately appear multiple times in the
    %% same file, identifying the contents of the tmp file and where
    %% they came from is non-trivial. If we are recovering a crashed
    %% compaction then we will be rebuilding the index, which can cope
    %% with duplicates appearing. Thus the simplest and safest thing
    %% to do is to append the contents of the tmp file to its main
    %% file.
    {ok, TmpHdl}  = open_file(Dir, TmpFileName, ?READ_MODE),
    {ok, MainHdl} = open_file(Dir, NonTmpRelatedFileName,
                              ?READ_MODE ++ ?WRITE_MODE),
    {ok, _End} = file_handle_cache:position(MainHdl, eof),
    Size = filelib:file_size(form_filename(Dir, TmpFileName)),
    {ok, Size} = file_handle_cache:copy(TmpHdl, MainHdl, Size),
    ok = file_handle_cache:close(MainHdl),
    ok = file_handle_cache:delete(TmpHdl),
    ok.

scan_file_for_valid_messages(Dir, FileName) ->
    case open_file(Dir, FileName, ?READ_MODE) of
        {ok, Hdl}       -> Valid = rabbit_msg_file:scan(
                                     Hdl, filelib:file_size(
                                            form_filename(Dir, FileName))),
                           %% if something really bad has happened,
                           %% the close could fail, but ignore
                           file_handle_cache:close(Hdl),
                           Valid;
        {error, enoent} -> {ok, [], 0};
        {error, Reason} -> {error, {unable_to_scan_file, FileName, Reason}}
    end.

%% Takes the list in *ascending* order (i.e. eldest message
%% first). This is the opposite of what scan_file_for_valid_messages
%% produces. The list of msgs that is produced is youngest first.
find_contiguous_block_prefix(L) -> find_contiguous_block_prefix(L, 0, []).

find_contiguous_block_prefix([], ExpectedOffset, Guids) ->
    {ExpectedOffset, Guids};
find_contiguous_block_prefix([{Guid, TotalSize, ExpectedOffset} | Tail],
                             ExpectedOffset, Guids) ->
    ExpectedOffset1 = ExpectedOffset + TotalSize,
    find_contiguous_block_prefix(Tail, ExpectedOffset1, [Guid | Guids]);
find_contiguous_block_prefix([_MsgAfterGap | _Tail], ExpectedOffset, Guids) ->
    {ExpectedOffset, Guids}.

build_index(true, _StartupFunState,
            State = #msstate { file_summary_ets = FileSummaryEts }) ->
    ets:foldl(
      fun (#file_summary { valid_total_size = ValidTotalSize,
                           file_size        = FileSize,
                           file             = File },
           {_Offset, State1 = #msstate { sum_valid_data = SumValid,
                                         sum_file_size  = SumFileSize }}) ->
              {FileSize, State1 #msstate {
                           sum_valid_data = SumValid + ValidTotalSize,
                           sum_file_size  = SumFileSize + FileSize,
                           current_file   = File }}
      end, {0, State}, FileSummaryEts);
build_index(false, {MsgRefDeltaGen, MsgRefDeltaGenInit},
            State = #msstate { dir = Dir }) ->
    ok = count_msg_refs(MsgRefDeltaGen, MsgRefDeltaGenInit, State),
    {ok, Pid} = gatherer:start_link(),
    case [filename_to_num(FileName) ||
             FileName <- list_sorted_file_names(Dir, ?FILE_EXTENSION)] of
        []     -> build_index(Pid, undefined, [State #msstate.current_file],
                              State);
        Files  -> {Offset, State1} = build_index(Pid, undefined, Files, State),
                  {Offset, lists:foldl(fun delete_file_if_empty/2,
                                       State1, Files)}
    end.

build_index(Gatherer, Left, [],
            State = #msstate { file_summary_ets = FileSummaryEts,
                               sum_valid_data   = SumValid,
                               sum_file_size    = SumFileSize }) ->
    case gatherer:out(Gatherer) of
        empty ->
            ok = gatherer:stop(Gatherer),
            ok = rabbit_misc:unlink_and_capture_exit(Gatherer),
            ok = index_delete_by_file(undefined, State),
            Offset = case ets:lookup(FileSummaryEts, Left) of
                         []                                       -> 0;
                         [#file_summary { file_size = FileSize }] -> FileSize
                     end,
            {Offset, State #msstate { current_file = Left }};
        {value, #file_summary { valid_total_size = ValidTotalSize,
                                file_size = FileSize } = FileSummary} ->
            true = ets:insert_new(FileSummaryEts, FileSummary),
            build_index(Gatherer, Left, [],
                        State #msstate {
                          sum_valid_data = SumValid + ValidTotalSize,
                          sum_file_size  = SumFileSize + FileSize })
    end;
build_index(Gatherer, Left, [File|Files], State) ->
    ok = gatherer:fork(Gatherer),
    ok = worker_pool:submit_async(
           fun () -> build_index_worker(Gatherer, State,
                                        Left, File, Files)
           end),
    build_index(Gatherer, File, Files, State).

build_index_worker(Gatherer, State = #msstate { dir = Dir },
                   Left, File, Files) ->
    {ok, Messages, FileSize} =
        scan_file_for_valid_messages(Dir, filenum_to_name(File)),
    {ValidMessages, ValidTotalSize} =
        lists:foldl(
          fun (Obj = {Guid, TotalSize, Offset}, {VMAcc, VTSAcc}) ->
                  case index_lookup(Guid, State) of
                      #msg_location { file = undefined } = StoreEntry ->
                          ok = index_update(StoreEntry #msg_location {
                                              file = File, offset = Offset,
                                              total_size = TotalSize },
                                            State),
                          {[Obj | VMAcc], VTSAcc + TotalSize};
                      _ ->
                          {VMAcc, VTSAcc}
                  end
          end, {[], 0}, Messages),
    %% foldl reverses lists, find_contiguous_block_prefix needs
    %% msgs eldest first, so, ValidMessages is the right way round
    {ContiguousTop, _} = find_contiguous_block_prefix(ValidMessages),
    {Right, FileSize1} =
        case Files of
            %% if it's the last file, we'll truncate to remove any
            %% rubbish above the last valid message. This affects the
            %% file size.
            []    -> {undefined, case ValidMessages of
                                     [] -> 0;
                                     _  -> {_Guid, TotalSize, Offset} =
                                               lists:last(ValidMessages),
                                           Offset + TotalSize
                                 end};
            [F|_] -> {F, FileSize}
        end,
    ok = gatherer:in(Gatherer, #file_summary {
                       file             = File,
                       valid_total_size = ValidTotalSize,
                       contiguous_top   = ContiguousTop,
                       left             = Left,
                       right            = Right,
                       file_size        = FileSize1,
                       locked           = false,
                       readers          = 0 }),
    ok = gatherer:finish(Gatherer).

%%----------------------------------------------------------------------------
%% garbage collection / compaction / aggregation -- internal
%%----------------------------------------------------------------------------

maybe_roll_to_new_file(
  Offset,
  State = #msstate { dir                 = Dir,
                     current_file_handle = CurHdl,
                     current_file        = CurFile,
                     file_summary_ets    = FileSummaryEts,
                     cur_file_cache_ets  = CurFileCacheEts,
                     file_size_limit     = FileSizeLimit })
  when Offset >= FileSizeLimit ->
    State1 = internal_sync(State),
    ok = file_handle_cache:close(CurHdl),
    NextFile = CurFile + 1,
    {ok, NextHdl} = open_file(Dir, filenum_to_name(NextFile), ?WRITE_MODE),
    true = ets:insert_new(FileSummaryEts, #file_summary {
                            file             = NextFile,
                            valid_total_size = 0,
                            contiguous_top   = 0,
                            left             = CurFile,
                            right            = undefined,
                            file_size        = 0,
                            locked           = false,
                            readers          = 0 }),
    true = ets:update_element(FileSummaryEts, CurFile,
                              {#file_summary.right, NextFile}),
    true = ets:match_delete(CurFileCacheEts, {'_', '_', 0}),
    maybe_compact(State1 #msstate { current_file_handle = NextHdl,
                                    current_file        = NextFile });
maybe_roll_to_new_file(_, State) ->
    State.

maybe_compact(State = #msstate { sum_valid_data   = SumValid,
                                 sum_file_size    = SumFileSize,
                                 gc_active        = false,
                                 gc_pid           = GCPid,
                                 file_summary_ets = FileSummaryEts,
                                 file_size_limit  = FileSizeLimit })
  when (SumFileSize > 2 * FileSizeLimit andalso
        (SumFileSize - SumValid) / SumFileSize > ?GARBAGE_FRACTION) ->
    %% TODO: the algorithm here is sub-optimal - it may result in a
    %% complete traversal of FileSummaryEts.
    case ets:first(FileSummaryEts) of
        '$end_of_table' ->
            State;
        First ->
            case find_files_to_gc(FileSummaryEts, FileSizeLimit,
                                  ets:lookup(FileSummaryEts, First)) of
                not_found ->
                    State;
                {Src, Dst} ->
                    State1 = close_handle(Src, close_handle(Dst, State)),
                    true = ets:update_element(FileSummaryEts, Src,
                                              {#file_summary.locked, true}),
                    true = ets:update_element(FileSummaryEts, Dst,
                                              {#file_summary.locked, true}),
                    ok = rabbit_msg_store_gc:gc(GCPid, Src, Dst),
                    State1 #msstate { gc_active = {Src, Dst} }
            end
    end;
maybe_compact(State) ->
    State.

find_files_to_gc(FileSummaryEts, FileSizeLimit,
                 [#file_summary { file             = Dst,
                                  valid_total_size = DstValid,
                                  right            = Src }]) ->
    case Src of
        undefined ->
            not_found;
        _   ->
            [#file_summary { file             = Src,
                             valid_total_size = SrcValid,
                             left             = Dst,
                             right            = SrcRight }] = Next =
                ets:lookup(FileSummaryEts, Src),
            case SrcRight of
                undefined -> not_found;
                _         -> case DstValid + SrcValid =< FileSizeLimit of
                                 true  -> {Src, Dst};
                                 false -> find_files_to_gc(
                                            FileSummaryEts, FileSizeLimit, Next)
                             end
            end
    end.

delete_file_if_empty(File, State = #msstate { current_file = File }) ->
    State;
delete_file_if_empty(File, State = #msstate {
                             dir              = Dir,
                             sum_file_size    = SumFileSize,
                             file_handles_ets = FileHandlesEts,
                             file_summary_ets = FileSummaryEts }) ->
    [#file_summary { valid_total_size = ValidData,
                     left             = Left,
                     right            = Right,
                     file_size        = FileSize,
                     locked           = false }] =
        ets:lookup(FileSummaryEts, File),
    case ValidData of
        %% we should NEVER find the current file in here hence right
        %% should always be a file, not undefined
        0 -> case {Left, Right} of
                 {undefined, _} when Right =/= undefined ->
                     %% the eldest file is empty.
                     true = ets:update_element(
                              FileSummaryEts, Right,
                              {#file_summary.left, undefined});
                 {_, _} when Right =/= undefined ->
                     true = ets:update_element(FileSummaryEts, Right,
                                               {#file_summary.left, Left}),
                     true = ets:update_element(FileSummaryEts, Left,
                                               {#file_summary.right, Right})
             end,
             true = mark_handle_to_close(FileHandlesEts, File),
             true = ets:delete(FileSummaryEts, File),
             ok = index_delete_by_file(File, State),
             State1 = close_handle(File, State),
             ok = file:delete(form_filename(Dir, filenum_to_name(File))),
             State1 #msstate { sum_file_size = SumFileSize - FileSize };
        _ -> State
    end.

%%----------------------------------------------------------------------------
%% garbage collection / compaction / aggregation -- external
%%----------------------------------------------------------------------------

gc(SrcFile, DstFile, State = {FileSummaryEts, _Dir, _Index, _IndexState}) ->
    [SrcObj = #file_summary {
       readers          = SrcReaders,
       left             = DstFile,
       file_size        = SrcFileSize,
       locked           = true }] = ets:lookup(FileSummaryEts, SrcFile),
    [DstObj = #file_summary {
       readers          = DstReaders,
       right            = SrcFile,
       file_size        = DstFileSize,
       locked           = true }] = ets:lookup(FileSummaryEts, DstFile),

    case SrcReaders =:= 0 andalso DstReaders =:= 0 of
        true  -> TotalValidData = combine_files(SrcObj, DstObj, State),
                 %% don't update dest.right, because it could be
                 %% changing at the same time
                 true = ets:update_element(
                          FileSummaryEts, DstFile,
                          [{#file_summary.valid_total_size, TotalValidData},
                           {#file_summary.contiguous_top,   TotalValidData},
                           {#file_summary.file_size,        TotalValidData}]),
                 SrcFileSize + DstFileSize - TotalValidData;
        false -> concurrent_readers
    end.

combine_files(#file_summary { file             = Source,
                              valid_total_size = SourceValid,
                              left             = Destination },
              #file_summary { file             = Destination,
                              valid_total_size = DestinationValid,
                              contiguous_top   = DestinationContiguousTop,
                              right            = Source },
              State = {_FileSummaryEts, Dir, _Index, _IndexState}) ->
    SourceName      = filenum_to_name(Source),
    DestinationName = filenum_to_name(Destination),
    {ok, SourceHdl}      = open_file(Dir, SourceName,
                                     ?READ_AHEAD_MODE),
    {ok, DestinationHdl} = open_file(Dir, DestinationName,
                                     ?READ_AHEAD_MODE ++ ?WRITE_MODE),
    ExpectedSize = SourceValid + DestinationValid,
    %% if DestinationValid =:= DestinationContiguousTop then we don't
    %% need a tmp file
    %% if they're not equal, then we need to write out everything past
    %%   the DestinationContiguousTop to a tmp file then truncate,
    %%   copy back in, and then copy over from Source
    %% otherwise we just truncate straight away and copy over from Source
    case DestinationContiguousTop =:= DestinationValid of
        true ->
            ok = truncate_and_extend_file(
                   DestinationHdl, DestinationContiguousTop, ExpectedSize);
        false ->
            {DestinationWorkList, DestinationValid} =
                find_unremoved_messages_in_file(Destination, State),
            Worklist =
                lists:dropwhile(
                  fun (#msg_location { offset = Offset })
                      when Offset =/= DestinationContiguousTop ->
                          %% it cannot be that Offset =:=
                          %% DestinationContiguousTop because if it
                          %% was then DestinationContiguousTop would
                          %% have been extended by TotalSize
                          Offset < DestinationContiguousTop
                  end, DestinationWorkList),
            Tmp = filename:rootname(DestinationName) ++ ?FILE_EXTENSION_TMP,
            {ok, TmpHdl} = open_file(Dir, Tmp, ?READ_AHEAD_MODE ++ ?WRITE_MODE),
            ok = copy_messages(
                   Worklist, DestinationContiguousTop, DestinationValid,
                   DestinationHdl, TmpHdl, Destination, State),
            TmpSize = DestinationValid - DestinationContiguousTop,
            %% so now Tmp contains everything we need to salvage from
            %% Destination, and index_state has been updated to
            %% reflect the compaction of Destination so truncate
            %% Destination and copy from Tmp back to the end
            {ok, 0} = file_handle_cache:position(TmpHdl, 0),
            ok = truncate_and_extend_file(
                   DestinationHdl, DestinationContiguousTop, ExpectedSize),
            {ok, TmpSize} =
                file_handle_cache:copy(TmpHdl, DestinationHdl, TmpSize),
            %% position in DestinationHdl should now be DestinationValid
            ok = file_handle_cache:sync(DestinationHdl),
            ok = file_handle_cache:delete(TmpHdl)
    end,
    {SourceWorkList, SourceValid} =
        find_unremoved_messages_in_file(Source, State),
    ok = copy_messages(SourceWorkList, DestinationValid, ExpectedSize,
                       SourceHdl, DestinationHdl, Destination, State),
    %% tidy up
    ok = file_handle_cache:close(DestinationHdl),
    ok = file_handle_cache:delete(SourceHdl),
    ExpectedSize.

find_unremoved_messages_in_file(File,
                                {_FileSummaryEts, Dir, Index, IndexState}) ->
    %% Messages here will be end-of-file at start-of-list
    {ok, Messages, _FileSize} =
        scan_file_for_valid_messages(Dir, filenum_to_name(File)),
    %% foldl will reverse so will end up with msgs in ascending offset order
    lists:foldl(fun ({Guid, TotalSize, Offset}, Acc = {List, Size}) ->
                        case Index:lookup(Guid, IndexState) of
                            #msg_location { file = File, total_size = TotalSize,
                                            ref_count = RefCount,
                                            offset = Offset } = Entry
                              when RefCount > 0 ->
                                {[ Entry | List ], TotalSize + Size};
                            _ ->
                                Acc
                        end
                end, {[], 0}, Messages).

copy_messages(WorkList, InitOffset, FinalOffset, SourceHdl, DestinationHdl,
              Destination, {_FileSummaryEts, _Dir, Index, IndexState}) ->
    Copy = fun ({BlockStart, BlockEnd}) ->
                   BSize = BlockEnd - BlockStart,
                   {ok, BlockStart} =
                       file_handle_cache:position(SourceHdl, BlockStart),
                   {ok, BSize} =
                       file_handle_cache:copy(SourceHdl, DestinationHdl, BSize)
           end,
    case
        lists:foldl(
          fun (#msg_location { guid = Guid, offset = Offset,
                               total_size = TotalSize },
               {CurOffset, Block = {BlockStart, BlockEnd}}) ->
                  %% CurOffset is in the DestinationFile.
                  %% Offset, BlockStart and BlockEnd are in the SourceFile
                  %% update MsgLocation to reflect change of file and offset
                  ok = Index:update_fields(Guid,
                                           [{#msg_location.file, Destination},
                                            {#msg_location.offset, CurOffset}],
                                           IndexState),
                  {CurOffset + TotalSize,
                   case BlockEnd of
                       undefined ->
                           %% base case, called only for the first list elem
                           {Offset, Offset + TotalSize};
                       Offset ->
                           %% extend the current block because the
                           %% next msg follows straight on
                           {BlockStart, BlockEnd + TotalSize};
                       _ ->
                           %% found a gap, so actually do the work for
                           %% the previous block
                           Copy(Block),
                           {Offset, Offset + TotalSize}
                   end}
          end, {InitOffset, {undefined, undefined}}, WorkList) of
        {FinalOffset, Block} ->
            case WorkList of
                [] -> ok;
                _  -> Copy(Block), %% do the last remaining block
                      ok = file_handle_cache:sync(DestinationHdl)
            end;
        {FinalOffsetZ, _Block} ->
            {gc_error, [{expected, FinalOffset},
                        {got, FinalOffsetZ},
                        {destination, Destination}]}
    end.<|MERGE_RESOLUTION|>--- conflicted
+++ resolved
@@ -624,8 +624,9 @@
                                sum_file_size       = SumFileSize,
                                file_summary_ets    = FileSummaryEts,
                                cur_file_cache_ets  = CurFileCacheEts }) ->
-<<<<<<< HEAD
-    true = 0 =< ets:update_counter(CurFileCacheEts, Guid, {3, -1}),
+    [RefCount, 0] =
+        ets:update_counter(CurFileCacheEts, Guid, [{3, 0}, {3, 0, 0, 0}]),
+    true = RefCount > 0,
     Write =
         fun () ->
                 {ok, CurOffset} =
@@ -633,7 +634,7 @@
                 {ok, TotalSize} = rabbit_msg_file:append(CurHdl, Guid, Msg),
                 ok = index_insert(
                        #msg_location {
-                          guid = Guid, ref_count = 1, file = CurFile,
+                          guid = Guid, ref_count = RefCount, file = CurFile,
                           offset = CurOffset, total_size = TotalSize }, State),
                 [#file_summary { right     = undefined,
                                  locked    = false,
@@ -662,50 +663,13 @@
                     Write();
                 false ->
                     ok = index_update_fields(
-                           Guid, {#msg_location.ref_count, 1}, State),
+                           Guid, {#msg_location.ref_count, RefCount}, State),
                     ok = add_to_file_summary(Summary, TotalSize, Offset, File,
                                              FileSize, State),
                     noreply(State #msstate {
                               sum_valid_data = SumValid + TotalSize })
             end;
-        #msg_location { ref_count = RefCount } ->
-=======
-    [RefCount, 0] =
-        ets:update_counter(CurFileCacheEts, Guid, [{3, 0}, {3, 0, 0, 0}]),
-    true = RefCount > 0,
-    case index_lookup(Guid, State) of
-        not_found ->
-            %% New message, lots to do
-            {ok, CurOffset} = file_handle_cache:current_virtual_offset(CurHdl),
-            {ok, TotalSize} = rabbit_msg_file:append(CurHdl, Guid, Msg),
-            ok = index_insert(
-                   #msg_location {
-                      guid = Guid, ref_count = RefCount, file = CurFile,
-                      offset = CurOffset, total_size = TotalSize }, State),
-            [#file_summary { valid_total_size = ValidTotalSize,
-                             contiguous_top   = ContiguousTop,
-                             right            = undefined,
-                             locked           = false,
-                             file_size        = FileSize }] =
-                ets:lookup(FileSummaryEts, CurFile),
-            ValidTotalSize1 = ValidTotalSize + TotalSize,
-            ContiguousTop1 = case CurOffset =:= ContiguousTop of
-                                 true  -> ValidTotalSize1;
-                                 false -> ContiguousTop
-                             end,
-            true = ets:update_element(
-                     FileSummaryEts, CurFile,
-                     [{#file_summary.valid_total_size, ValidTotalSize1},
-                      {#file_summary.contiguous_top,   ContiguousTop1},
-                      {#file_summary.file_size,        FileSize + TotalSize}]),
-            NextOffset = CurOffset + TotalSize,
-            noreply(
-              maybe_roll_to_new_file(
-                NextOffset, State #msstate {
-                              sum_valid_data = SumValid + TotalSize,
-                              sum_file_size  = SumFileSize + TotalSize }));
         #msg_location { ref_count = RefCountN } ->
->>>>>>> b526396a
             %% We already know about it, just update counter. Only
             %% update field otherwise bad interaction with concurrent GC
             ok =
