--- conflicted
+++ resolved
@@ -59,12 +59,6 @@
 %% Returns {ok, NewMPid, DeadPids}
 
 remove_from_queue(QueueName, DeadGMPids) ->
-<<<<<<< HEAD
-    ClusterNodes = rabbit_mnesia:cluster_nodes(running) --
-        [node(DeadGMPid) || DeadGMPid <- DeadGMPids],
-=======
-    DeadNodes = [node(DeadGMPid) || DeadGMPid <- DeadGMPids],
->>>>>>> 9bafe13b
     rabbit_misc:execute_mnesia_transaction(
       fun () ->
               %% Someone else could have deleted the queue before we
@@ -93,26 +87,11 @@
                               %% Either master hasn't changed, so
                               %% we're ok to update mnesia; or we have
                               %% become the master.
-<<<<<<< HEAD
-                              Q1 = store_updated_slaves(
-                                     Q #amqqueue { pid        = QPid1,
-                                                   slave_pids = SPids1,
-                                                   gm_pids    = GMPids1 }),
-                              %% Sometimes a slave dying means we need
-                              %% to start more on other nodes -
-                              %% "exactly" mode can cause this to
-                              %% happen.
-                              {_, OldNodes} = actual_queue_nodes(Q1),
-                              {_, NewNodes} = suggested_queue_nodes(
-                                                Q1, ClusterNodes),
-                              {ok, QPid1, [QPid | SPids] -- Alive,
-                               NewNodes -- OldNodes};
-=======
                               store_updated_slaves(
                                 Q #amqqueue { pid        = QPid1,
-                                              slave_pids = SPids1 }),
+                                              slave_pids = SPids1,
+                                              gm_pids    = GMPids1 }),
                               {ok, QPid1, [QPid | SPids] -- Alive};
->>>>>>> 9bafe13b
                           _ ->
                               %% Master has changed, and we're not it,
                               %% so leave alone to allow the promoted
