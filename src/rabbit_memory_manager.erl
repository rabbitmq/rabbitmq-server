--- conflicted
+++ resolved
@@ -38,12 +38,8 @@
 -export([init/1, handle_call/3, handle_cast/2, handle_info/2,
          terminate/2, code_change/3]).
 
-<<<<<<< HEAD
--export([register/5, report_memory/3, report_memory/5, info/0,
-         oppress/1, liberate/1, conserve_memory/2]).
-=======
--export([register/5, report_memory/3, info/0, conserve_memory/2]).
->>>>>>> cdf508e5
+-export([register/5, report_memory/3, info/0, oppress/1, liberate/1,
+         conserve_memory/2]).
 
 -define(TOTAL_TOKENS, 10000000).
 -define(THRESHOLD_MULTIPLIER, 1.05).
@@ -58,15 +54,8 @@
               ({'ok', pid()} | 'ignore' | {'error', any()})).
 -spec(register/5 :: (pid(), boolean(), atom(), atom(), list()) -> 'ok').
 -spec(report_memory/3 :: (pid(), non_neg_integer(), bool()) -> 'ok').
-<<<<<<< HEAD
--spec(report_memory/5 :: (pid(), non_neg_integer(),
-                          (non_neg_integer() | 'undefined'),
-                          (non_neg_integer() | 'undefined'), bool()) ->
-             'ok').
 -spec(oppress/1 :: (pid()) -> 'ok').
 -spec(liberate/1 :: (pid()) -> 'ok').
-=======
->>>>>>> cdf508e5
 -spec(info/0 :: () -> [{atom(), any()}]).
 -spec(conserve_memory/2 :: (pid(), bool()) -> 'ok').
 
@@ -80,7 +69,6 @@
                  tokens_per_byte,
                  hibernate,
                  oppressive_pins,
-                 unevictable,
                  unoppressable,
                  alarmed
                }).
@@ -197,45 +185,35 @@
     TPB = if MemAvail == 0 -> 0;
              true -> ?TOTAL_TOKENS / MemAvail
           end,
-<<<<<<< HEAD
-    {ok, #state { available_tokens = ?TOTAL_TOKENS,
-                  liberated_processes = dict:new(),
-                  callbacks = dict:new(),
-                  tokens_per_byte = TPB,
-                  lowrate = priority_queue:new(),
-                  hibernate = queue:new(),
-                  oppressive_pins = sets:new(),
-                  unoppressable = sets:new(),
-                  alarmed = false
-=======
     {ok, #state { available_tokens    = ?TOTAL_TOKENS,
                   processes           = dict:new(),
                   callbacks           = dict:new(),
                   tokens_per_byte     = TPB,
                   hibernate           = queue:new(),
                   unoppressable       = sets:new(),
+                  oppressive_pins     = sets:new(),
                   alarmed             = false
->>>>>>> cdf508e5
                 }}.
 
 handle_call({oppress, Pid}, _From,
-            State = #state { liberated_processes = Libre,
-                             callbacks = Callbacks,
+            State = #state { processes        = Procs,
+                             callbacks        = Callbacks,
                              available_tokens = Avail,
-                             oppressive_pins = Pins }) ->
+                             oppressive_pins  = Pins }) ->
     State1 =
         case sets:is_element(Pid, Pins) of
             true -> State;
             false ->
                 State2 = State #state { oppressive_pins =
                                         sets:add_element(Pid, Pins) },
-                case find_process(Pid, Libre) of
-                    {libre, {OAlloc, _OActivity}} ->
-                        ok = set_process_mode(Callbacks, Pid, oppressed),
-                        State2 #state
-                          { liberated_processes = dict:erase(Pid, Libre),
-                            available_tokens = Avail + OAlloc };
-                    oppressed ->
+                case find_process(Pid, Procs) of
+                    {libre, OAlloc, _OActivity} ->
+                        Procs1 = 
+                            set_process_mode(Procs, Callbacks, Pid, oppressed,
+                                             {oppressed, Avail}),
+                        State2 #state { processes = Procs1,
+                                        available_tokens = Avail + OAlloc };
+                    {oppressed, _OrigAvail} ->
                         State2
                 end
         end,
@@ -246,21 +224,12 @@
     {reply, ok, State #state { oppressive_pins = sets:del_element(Pid, Pins) }};
 
 handle_call(info, _From, State) ->
-<<<<<<< HEAD
     State1 = #state { available_tokens = Avail,
-                      liberated_processes = Libre,
-                      lowrate = Lazy,
-                      hibernate = Sleepy,
-                      oppressive_pins = Pins,
-                      unoppressable = Unoppressable } =
-        free_upto(undef, 1 + ?TOTAL_TOKENS, State), %% this'll just do tidying
-=======
-    State1 = #state { available_tokens    = Avail,
-                      processes           = Procs,
-                      hibernate           = Sleepy,
-                      unoppressable       = Unoppressable } =
+                      processes        = Procs,
+                      hibernate        = Sleepy,
+                      oppressive_pins  = Pins,
+                      unoppressable    = Unoppressable } =
         free_upto(undefined, 1 + ?TOTAL_TOKENS, State), %% just tidy
->>>>>>> cdf508e5
     {reply, [{ available_tokens,        Avail                       },
              { processes,               dict:to_list(Procs)         },
              { hibernated_processes,    queue:to_list(Sleepy)       },
@@ -270,16 +239,10 @@
 handle_cast({report_memory, Pid, Memory, Hibernating},
             State = #state { processes        = Procs,
                              available_tokens = Avail,
-<<<<<<< HEAD
                              callbacks = Callbacks,
                              oppressive_pins = Pins,
                              tokens_per_byte = TPB,
                              alarmed = Alarmed }) ->
-=======
-                             callbacks        = Callbacks,
-                             tokens_per_byte  = TPB,
-                             alarmed          = Alarmed }) ->
->>>>>>> cdf508e5
     Req = rabbit_misc:ceil(TPB * Memory),
     LibreActivity = if Hibernating -> hibernate;
                        true -> active
@@ -305,15 +268,11 @@
                            available_tokens = Avail2 - Req },
                          LibreActivity}
                 end;
-<<<<<<< HEAD
-            oppressed ->
-                case sets:is_element(Pid, Pins) orelse Alarmed of
-=======
             {oppressed, OrigAvail} ->
                 case Alarmed orelse Hibernating orelse
+                    sets:is_element(Pid, Pins) orelse
                     (Avail > (OrigAvail / ?THRESHOLD_MULTIPLIER) andalso
                      Avail < (OrigAvail * ?THRESHOLD_MULTIPLIER)) of
->>>>>>> cdf508e5
                     true ->
                         {State, oppressed};
                     false ->
