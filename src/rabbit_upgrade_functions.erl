%% The contents of this file are subject to the Mozilla Public License
%% Version 1.1 (the "License"); you may not use this file except in
%% compliance with the License. You may obtain a copy of the License
%% at http://www.mozilla.org/MPL/
%%
%% Software distributed under the License is distributed on an "AS IS"
%% basis, WITHOUT WARRANTY OF ANY KIND, either express or implied. See
%% the License for the specific language governing rights and
%% limitations under the License.
%%
%% The Original Code is RabbitMQ.
%%
%% The Initial Developer of the Original Code is GoPivotal, Inc.
%% Copyright (c) 2007-2016 Pivotal Software, Inc.  All rights reserved.
%%

-module(rabbit_upgrade_functions).

%% If you are tempted to add include("rabbit.hrl"). here, don't. Using record
%% defs here leads to pain later.

-compile([export_all]).

-rabbit_upgrade({remove_user_scope,     mnesia, []}).
-rabbit_upgrade({hash_passwords,        mnesia, []}).
-rabbit_upgrade({add_ip_to_listener,    mnesia, []}).
-rabbit_upgrade({add_opts_to_listener,  mnesia, [add_ip_to_listener]}).
-rabbit_upgrade({internal_exchanges,    mnesia, []}).
-rabbit_upgrade({user_to_internal_user, mnesia, [hash_passwords]}).
-rabbit_upgrade({topic_trie,            mnesia, []}).
-rabbit_upgrade({semi_durable_route,    mnesia, []}).
-rabbit_upgrade({exchange_event_serial, mnesia, []}).
-rabbit_upgrade({trace_exchanges,       mnesia, [internal_exchanges]}).
-rabbit_upgrade({user_admin_to_tags,    mnesia, [user_to_internal_user]}).
-rabbit_upgrade({ha_mirrors,            mnesia, []}).
-rabbit_upgrade({gm,                    mnesia, []}).
-rabbit_upgrade({exchange_scratch,      mnesia, [trace_exchanges]}).
-rabbit_upgrade({mirrored_supervisor,   mnesia, []}).
-rabbit_upgrade({topic_trie_node,       mnesia, []}).
-rabbit_upgrade({runtime_parameters,    mnesia, []}).
-rabbit_upgrade({exchange_scratches,    mnesia, [exchange_scratch]}).
-rabbit_upgrade({policy,                mnesia,
                 [exchange_scratches, ha_mirrors]}).
-rabbit_upgrade({sync_slave_pids,       mnesia, [policy]}).
-rabbit_upgrade({no_mirror_nodes,       mnesia, [sync_slave_pids]}).
-rabbit_upgrade({gm_pids,               mnesia, [no_mirror_nodes]}).
-rabbit_upgrade({exchange_decorators,   mnesia, [policy]}).
-rabbit_upgrade({policy_apply_to,       mnesia, [runtime_parameters]}).
-rabbit_upgrade({queue_decorators,      mnesia, [gm_pids]}).
-rabbit_upgrade({internal_system_x,     mnesia, [exchange_decorators]}).
-rabbit_upgrade({cluster_name,          mnesia, [runtime_parameters]}).
-rabbit_upgrade({down_slave_nodes,      mnesia, [queue_decorators]}).
-rabbit_upgrade({queue_state,           mnesia, [down_slave_nodes]}).
-rabbit_upgrade({recoverable_slaves,    mnesia, [queue_state]}).
-rabbit_upgrade({policy_version,        mnesia, [recoverable_slaves]}).
<<<<<<< HEAD
-rabbit_upgrade({slave_pids_pending_shutdown, mnesia, [policy_version]}).
=======
>>>>>>> f8371f77
-rabbit_upgrade({user_password_hashing, mnesia, [hash_passwords]}).
-rabbit_upgrade({operator_policies,     mnesia, [slave_pids_pending_shutdown, internal_system_x]}).
-rabbit_upgrade({vhost_limits,          mnesia, []}).

%% -------------------------------------------------------------------

-spec remove_user_scope() -> 'ok'.
-spec hash_passwords() -> 'ok'.
-spec add_ip_to_listener() -> 'ok'.
-spec add_opts_to_listener() -> 'ok'.
-spec internal_exchanges() -> 'ok'.
-spec user_to_internal_user() -> 'ok'.
-spec topic_trie() -> 'ok'.
-spec semi_durable_route() -> 'ok'.
-spec exchange_event_serial() -> 'ok'.
-spec trace_exchanges() -> 'ok'.
-spec user_admin_to_tags() -> 'ok'.
-spec ha_mirrors() -> 'ok'.
-spec gm() -> 'ok'.
-spec exchange_scratch() -> 'ok'.
-spec mirrored_supervisor() -> 'ok'.
-spec topic_trie_node() -> 'ok'.
-spec runtime_parameters() -> 'ok'.
-spec policy() -> 'ok'.
-spec sync_slave_pids() -> 'ok'.
-spec no_mirror_nodes() -> 'ok'.
-spec gm_pids() -> 'ok'.
-spec exchange_decorators() -> 'ok'.
-spec policy_apply_to() -> 'ok'.
-spec queue_decorators() -> 'ok'.
-spec internal_system_x() -> 'ok'.
-spec cluster_name() -> 'ok'.
-spec down_slave_nodes() -> 'ok'.
-spec queue_state() -> 'ok'.
-spec recoverable_slaves() -> 'ok'.
-spec user_password_hashing() -> 'ok'.
-spec vhost_limits() -> 'ok'.


%%--------------------------------------------------------------------

%% replaces vhost.dummy (used to avoid having a single-field record
%% which Mnesia doesn't like) with vhost.limits (which is actually
%% used)
vhost_limits() ->
    transform(
      rabbit_vhost,
      fun ({vhost, VHost, _Dummy}) ->
              {vhost, VHost, undefined}
      end,
      [virtual_host, limits]).

%% It's a bad idea to use records or record_info here, even for the
%% destination form. Because in the future, the destination form of
%% your current transform may not match the record any more, and it
%% would be messy to have to go back and fix old transforms at that
%% point.

remove_user_scope() ->
    transform(
      rabbit_user_permission,
      fun ({user_permission, UV, {permission, _Scope, Conf, Write, Read}}) ->
              {user_permission, UV, {permission, Conf, Write, Read}}
      end,
      [user_vhost, permission]).

%% this is an early migration that hashes passwords using MD5,
%% only relevant to those migrating from 2.1.1.
%% all users created after in 3.6.0 or later will use SHA-256 (unless configured
%% otherwise)
hash_passwords() ->
    transform(
      rabbit_user,
      fun ({user, Username, Password, IsAdmin}) ->
              Hash = rabbit_auth_backend_internal:hash_password(rabbit_password_hashing_md5, Password),
              {user, Username, Hash, IsAdmin}
      end,
      [username, password_hash, is_admin]).

add_ip_to_listener() ->
    transform(
      rabbit_listener,
      fun ({listener, Node, Protocol, Host, Port}) ->
              {listener, Node, Protocol, Host, {0,0,0,0}, Port}
      end,
      [node, protocol, host, ip_address, port]).

add_opts_to_listener() ->
    transform(
      rabbit_listener,
      fun ({listener, Node, Protocol, Host, IP, Port}) ->
              {listener, Node, Protocol, Host, IP, Port, []}
      end,
      [node, protocol, host, ip_address, port, opts]).

internal_exchanges() ->
    Tables = [rabbit_exchange, rabbit_durable_exchange],
    AddInternalFun =
        fun ({exchange, Name, Type, Durable, AutoDelete, Args}) ->
                {exchange, Name, Type, Durable, AutoDelete, false, Args}
        end,
    [ ok = transform(T,
                     AddInternalFun,
                     [name, type, durable, auto_delete, internal, arguments])
      || T <- Tables ],
    ok.

user_to_internal_user() ->
    transform(
      rabbit_user,
      fun({user, Username, PasswordHash, IsAdmin}) ->
              {internal_user, Username, PasswordHash, IsAdmin}
      end,
      [username, password_hash, is_admin], internal_user).

topic_trie() ->
    create(rabbit_topic_trie_edge, [{record_name, topic_trie_edge},
                                    {attributes, [trie_edge, node_id]},
                                    {type, ordered_set}]),
    create(rabbit_topic_trie_binding, [{record_name, topic_trie_binding},
                                       {attributes, [trie_binding, value]},
                                       {type, ordered_set}]).

semi_durable_route() ->
    create(rabbit_semi_durable_route, [{record_name, route},
                                       {attributes, [binding, value]}]).

exchange_event_serial() ->
    create(rabbit_exchange_serial, [{record_name, exchange_serial},
                                    {attributes, [name, next]}]).

trace_exchanges() ->
    [declare_exchange(
       rabbit_misc:r(VHost, exchange, <<"amq.rabbitmq.trace">>), topic) ||
        VHost <- rabbit_vhost:list()],
    ok.

user_admin_to_tags() ->
    transform(
      rabbit_user,
      fun({internal_user, Username, PasswordHash, true}) ->
              {internal_user, Username, PasswordHash, [administrator]};
         ({internal_user, Username, PasswordHash, false}) ->
              {internal_user, Username, PasswordHash, [management]}
      end,
      [username, password_hash, tags], internal_user).

ha_mirrors() ->
    Tables = [rabbit_queue, rabbit_durable_queue],
    AddMirrorPidsFun =
        fun ({amqqueue, Name, Durable, AutoDelete, Owner, Arguments, Pid}) ->
                {amqqueue, Name, Durable, AutoDelete, Owner, Arguments, Pid,
                 [], undefined}
        end,
    [ ok = transform(T,
                     AddMirrorPidsFun,
                     [name, durable, auto_delete, exclusive_owner, arguments,
                      pid, slave_pids, mirror_nodes])
      || T <- Tables ],
    ok.

gm() ->
    create(gm_group, [{record_name, gm_group},
                      {attributes, [name, version, members]}]).

exchange_scratch() ->
    ok = exchange_scratch(rabbit_exchange),
    ok = exchange_scratch(rabbit_durable_exchange).

exchange_scratch(Table) ->
    transform(
      Table,
      fun ({exchange, Name, Type, Dur, AutoDel, Int, Args}) ->
              {exchange, Name, Type, Dur, AutoDel, Int, Args, undefined}
      end,
      [name, type, durable, auto_delete, internal, arguments, scratch]).

mirrored_supervisor() ->
    create(mirrored_sup_childspec,
           [{record_name, mirrored_sup_childspec},
            {attributes, [key, mirroring_pid, childspec]}]).

topic_trie_node() ->
    create(rabbit_topic_trie_node,
           [{record_name, topic_trie_node},
            {attributes, [trie_node, edge_count, binding_count]},
            {type, ordered_set}]).

runtime_parameters() ->
    create(rabbit_runtime_parameters,
           [{record_name, runtime_parameters},
            {attributes, [key, value]},
            {disc_copies, [node()]}]).

exchange_scratches() ->
    ok = exchange_scratches(rabbit_exchange),
    ok = exchange_scratches(rabbit_durable_exchange).

exchange_scratches(Table) ->
    transform(
      Table,
      fun ({exchange, Name, Type = <<"x-federation">>, Dur, AutoDel, Int, Args,
            Scratch}) ->
              Scratches = orddict:store(federation, Scratch, orddict:new()),
              {exchange, Name, Type, Dur, AutoDel, Int, Args, Scratches};
          %% We assert here that nothing else uses the scratch mechanism ATM
          ({exchange, Name, Type, Dur, AutoDel, Int, Args, undefined}) ->
              {exchange, Name, Type, Dur, AutoDel, Int, Args, undefined}
      end,
      [name, type, durable, auto_delete, internal, arguments, scratches]).

policy() ->
    ok = exchange_policy(rabbit_exchange),
    ok = exchange_policy(rabbit_durable_exchange),
    ok = queue_policy(rabbit_queue),
    ok = queue_policy(rabbit_durable_queue).

exchange_policy(Table) ->
    transform(
      Table,
      fun ({exchange, Name, Type, Dur, AutoDel, Int, Args, Scratches}) ->
              {exchange, Name, Type, Dur, AutoDel, Int, Args, Scratches,
               undefined}
      end,
      [name, type, durable, auto_delete, internal, arguments, scratches,
       policy]).

queue_policy(Table) ->
    transform(
      Table,
      fun ({amqqueue, Name, Dur, AutoDel, Excl, Args, Pid, SPids, MNodes}) ->
              {amqqueue, Name, Dur, AutoDel, Excl, Args, Pid, SPids, MNodes,
               undefined}
      end,
      [name, durable, auto_delete, exclusive_owner, arguments, pid,
       slave_pids, mirror_nodes, policy]).

sync_slave_pids() ->
    Tables = [rabbit_queue, rabbit_durable_queue],
    AddSyncSlavesFun =
        fun ({amqqueue, N, D, AD, Excl, Args, Pid, SPids, MNodes, Pol}) ->
                {amqqueue, N, D, AD, Excl, Args, Pid, SPids, [], MNodes, Pol}
        end,
    [ok = transform(T, AddSyncSlavesFun,
                    [name, durable, auto_delete, exclusive_owner, arguments,
                     pid, slave_pids, sync_slave_pids, mirror_nodes, policy])
     || T <- Tables],
    ok.

no_mirror_nodes() ->
    Tables = [rabbit_queue, rabbit_durable_queue],
    RemoveMirrorNodesFun =
        fun ({amqqueue, N, D, AD, O, A, Pid, SPids, SSPids, _MNodes, Pol}) ->
                {amqqueue, N, D, AD, O, A, Pid, SPids, SSPids, Pol}
        end,
    [ok = transform(T, RemoveMirrorNodesFun,
                    [name, durable, auto_delete, exclusive_owner, arguments,
                     pid, slave_pids, sync_slave_pids, policy])
     || T <- Tables],
    ok.

gm_pids() ->
    Tables = [rabbit_queue, rabbit_durable_queue],
    AddGMPidsFun =
        fun ({amqqueue, N, D, AD, O, A, Pid, SPids, SSPids, Pol}) ->
                {amqqueue, N, D, AD, O, A, Pid, SPids, SSPids, Pol, []}
        end,
    [ok = transform(T, AddGMPidsFun,
                    [name, durable, auto_delete, exclusive_owner, arguments,
                     pid, slave_pids, sync_slave_pids, policy, gm_pids])
     || T <- Tables],
    ok.

exchange_decorators() ->
    ok = exchange_decorators(rabbit_exchange),
    ok = exchange_decorators(rabbit_durable_exchange).

exchange_decorators(Table) ->
    transform(
      Table,
      fun ({exchange, Name, Type, Dur, AutoDel, Int, Args, Scratches,
            Policy}) ->
              {exchange, Name, Type, Dur, AutoDel, Int, Args, Scratches, Policy,
                {[], []}}
      end,
      [name, type, durable, auto_delete, internal, arguments, scratches, policy,
       decorators]).

policy_apply_to() ->
    transform(
      rabbit_runtime_parameters,
      fun ({runtime_parameters, Key = {_VHost, <<"policy">>, _Name}, Value}) ->
              ApplyTo = apply_to(proplists:get_value(<<"definition">>, Value)),
              {runtime_parameters, Key, [{<<"apply-to">>, ApplyTo} | Value]};
          ({runtime_parameters, Key, Value}) ->
              {runtime_parameters, Key, Value}
      end,
      [key, value]),
    rabbit_policy:invalidate(),
    ok.

apply_to(Def) ->
    case [proplists:get_value(K, Def) ||
             K <- [<<"federation-upstream-set">>, <<"ha-mode">>]] of
        [undefined, undefined] -> <<"all">>;
        [_,         undefined] -> <<"exchanges">>;
        [undefined, _]         -> <<"queues">>;
        [_,         _]         -> <<"all">>
    end.

queue_decorators() ->
    ok = queue_decorators(rabbit_queue),
    ok = queue_decorators(rabbit_durable_queue).

queue_decorators(Table) ->
    transform(
      Table,
      fun ({amqqueue, Name, Durable, AutoDelete, ExclusiveOwner, Arguments,
            Pid, SlavePids, SyncSlavePids, Policy, GmPids}) ->
              {amqqueue, Name, Durable, AutoDelete, ExclusiveOwner, Arguments,
               Pid, SlavePids, SyncSlavePids, Policy, GmPids, []}
      end,
      [name, durable, auto_delete, exclusive_owner, arguments, pid, slave_pids,
       sync_slave_pids, policy, gm_pids, decorators]).

internal_system_x() ->
    transform(
      rabbit_durable_exchange,
      fun ({exchange, Name = {resource, _, _, <<"amq.rabbitmq.", _/binary>>},
            Type, Dur, AutoDel, _Int, Args, Scratches, Policy, Decorators}) ->
              {exchange, Name, Type, Dur, AutoDel, true, Args, Scratches,
               Policy, Decorators};
          (X) ->
              X
      end,
      [name, type, durable, auto_delete, internal, arguments, scratches, policy,
       decorators]).

cluster_name() ->
    {atomic, ok} = mnesia:transaction(fun cluster_name_tx/0),
    ok.

cluster_name_tx() ->
    %% mnesia:transform_table/4 does not let us delete records
    T = rabbit_runtime_parameters,
    mnesia:write_lock_table(T),
    Ks = [K || {_VHost, <<"federation">>, <<"local-nodename">>} = K
                   <- mnesia:all_keys(T)],
    case Ks of
        []     -> ok;
        [K|Tl] -> [{runtime_parameters, _K, Name}] = mnesia:read(T, K, write),
                  R = {runtime_parameters, cluster_name, Name},
                  mnesia:write(T, R, write),
                  case Tl of
                      [] -> ok;
                      _  -> {VHost, _, _} = K,
                            error_logger:warning_msg(
                              "Multiple local-nodenames found, picking '~s' "
                              "from '~s' for cluster name~n", [Name, VHost])
                  end
    end,
    [mnesia:delete(T, K, write) || K <- Ks],
    ok.

down_slave_nodes() ->
    ok = down_slave_nodes(rabbit_queue),
    ok = down_slave_nodes(rabbit_durable_queue).

down_slave_nodes(Table) ->
    transform(
      Table,
      fun ({amqqueue, Name, Durable, AutoDelete, ExclusiveOwner, Arguments,
            Pid, SlavePids, SyncSlavePids, Policy, GmPids, Decorators}) ->
              {amqqueue, Name, Durable, AutoDelete, ExclusiveOwner, Arguments,
               Pid, SlavePids, SyncSlavePids, [], Policy, GmPids, Decorators}
      end,
      [name, durable, auto_delete, exclusive_owner, arguments, pid, slave_pids,
       sync_slave_pids, down_slave_nodes, policy, gm_pids, decorators]).

queue_state() ->
    ok = queue_state(rabbit_queue),
    ok = queue_state(rabbit_durable_queue).

queue_state(Table) ->
    transform(
      Table,
      fun ({amqqueue, Name, Durable, AutoDelete, ExclusiveOwner, Arguments,
            Pid, SlavePids, SyncSlavePids, DSN, Policy, GmPids, Decorators}) ->
              {amqqueue, Name, Durable, AutoDelete, ExclusiveOwner, Arguments,
               Pid, SlavePids, SyncSlavePids, DSN, Policy, GmPids, Decorators,
               live}
      end,
      [name, durable, auto_delete, exclusive_owner, arguments, pid, slave_pids,
       sync_slave_pids, down_slave_nodes, policy, gm_pids, decorators, state]).

recoverable_slaves() ->
    ok = recoverable_slaves(rabbit_queue),
    ok = recoverable_slaves(rabbit_durable_queue).

recoverable_slaves(Table) ->
    transform(
      Table, fun (Q) -> Q end, %% Don't change shape of record
      [name, durable, auto_delete, exclusive_owner, arguments, pid, slave_pids,
       sync_slave_pids, recoverable_slaves, policy, gm_pids, decorators,
       state]).

policy_version() ->
    ok = policy_version(rabbit_queue),
    ok = policy_version(rabbit_durable_queue).

policy_version(Table) ->
    transform(
      Table,
      fun ({amqqueue, Name, Durable, AutoDelete, ExclusiveOwner, Arguments,
            Pid, SlavePids, SyncSlavePids, DSN, Policy, GmPids, Decorators,
            State}) ->
              {amqqueue, Name, Durable, AutoDelete, ExclusiveOwner, Arguments,
               Pid, SlavePids, SyncSlavePids, DSN, Policy, GmPids, Decorators,
               State, 0}
      end,
      [name, durable, auto_delete, exclusive_owner, arguments, pid, slave_pids,
       sync_slave_pids, recoverable_slaves, policy, gm_pids, decorators, state,
       policy_version]).

<<<<<<< HEAD
slave_pids_pending_shutdown() ->
    ok = slave_pids_pending_shutdown(rabbit_queue),
    ok = slave_pids_pending_shutdown(rabbit_durable_queue).

slave_pids_pending_shutdown(Table) ->
    transform(
      Table,
      fun ({amqqueue, Name, Durable, AutoDelete, ExclusiveOwner, Arguments,
            Pid, SlavePids, SyncSlavePids, DSN, Policy, GmPids, Decorators,
            State, PolicyVersion}) ->
              {amqqueue, Name, Durable, AutoDelete, ExclusiveOwner, Arguments,
               Pid, SlavePids, SyncSlavePids, DSN, Policy, GmPids, Decorators,
               State, PolicyVersion, []}
      end,
      [name, durable, auto_delete, exclusive_owner, arguments, pid, slave_pids,
       sync_slave_pids, recoverable_slaves, policy, gm_pids, decorators, state,
       policy_version, slave_pids_pending_shutdown]).

operator_policies() ->
    ok = exchange_operator_policies(rabbit_exchange),
    ok = exchange_operator_policies(rabbit_durable_exchange),
    ok = queue_operator_policies(rabbit_queue),
    ok = queue_operator_policies(rabbit_durable_queue).

exchange_operator_policies(Table) ->
    transform(
      Table,
      fun ({exchange, Name, Type, Dur, AutoDel, Internal,
                      Args, Scratches, Policy, Decorators}) ->
              {exchange, Name, Type, Dur, AutoDel, Internal,
                         Args, Scratches, Policy, undefined, Decorators}
      end,
      [name, type, durable, auto_delete, internal, arguments, scratches, policy,
       operator_policy, decorators]).

queue_operator_policies(Table) ->
    transform(
      Table,
      fun ({amqqueue, Name, Durable, AutoDelete, ExclusiveOwner, Arguments,
            Pid, SlavePids, SyncSlavePids, DSN, Policy, GmPids, Decorators,
            State, PolicyVersion, SlavePidsPendingShutdown}) ->
              {amqqueue, Name, Durable, AutoDelete, ExclusiveOwner, Arguments,
               Pid, SlavePids, SyncSlavePids, DSN, Policy, undefined, GmPids,
               Decorators, State, PolicyVersion, SlavePidsPendingShutdown}
      end,
      [name, durable, auto_delete, exclusive_owner, arguments, pid, slave_pids,
       sync_slave_pids, recoverable_slaves, policy, operator_policy,
       gm_pids, decorators, state, policy_version, slave_pids_pending_shutdown]).

=======
>>>>>>> f8371f77
%% Prior to 3.6.0, passwords were hashed using MD5, this populates
%% existing records with said default.  Users created with 3.6.0+ will
%% have internal_user.hashing_algorithm populated by the internal
%% authn backend.
user_password_hashing() ->
    transform(
      rabbit_user,
      fun ({internal_user, Username, Hash, Tags}) ->
              {internal_user, Username, Hash, Tags, rabbit_password_hashing_md5}
      end,
      [username, password_hash, tags, hashing_algorithm]).

%%--------------------------------------------------------------------

transform(TableName, Fun, FieldList) ->
    rabbit_table:wait([TableName]),
    {atomic, ok} = mnesia:transform_table(TableName, Fun, FieldList),
    ok.

transform(TableName, Fun, FieldList, NewRecordName) ->
    rabbit_table:wait([TableName]),
    {atomic, ok} = mnesia:transform_table(TableName, Fun, FieldList,
                                          NewRecordName),
    ok.

create(Tab, TabDef) ->
    {atomic, ok} = mnesia:create_table(Tab, TabDef),
    ok.

%% Dumb replacement for rabbit_exchange:declare that does not require
%% the exchange type registry or worker pool to be running by dint of
%% not validating anything and assuming the exchange type does not
%% require serialisation.  NB: this assumes the
%% pre-exchange-scratch-space format
declare_exchange(XName, Type) ->
    X = {exchange, XName, Type, true, false, false, []},
    ok = mnesia:dirty_write(rabbit_durable_exchange, X).<|MERGE_RESOLUTION|>--- conflicted
+++ resolved
@@ -53,10 +53,7 @@
 -rabbit_upgrade({queue_state,           mnesia, [down_slave_nodes]}).
 -rabbit_upgrade({recoverable_slaves,    mnesia, [queue_state]}).
 -rabbit_upgrade({policy_version,        mnesia, [recoverable_slaves]}).
-<<<<<<< HEAD
 -rabbit_upgrade({slave_pids_pending_shutdown, mnesia, [policy_version]}).
-=======
->>>>>>> f8371f77
 -rabbit_upgrade({user_password_hashing, mnesia, [hash_passwords]}).
 -rabbit_upgrade({operator_policies,     mnesia, [slave_pids_pending_shutdown, internal_system_x]}).
 -rabbit_upgrade({vhost_limits,          mnesia, []}).
@@ -481,7 +478,6 @@
        sync_slave_pids, recoverable_slaves, policy, gm_pids, decorators, state,
        policy_version]).
 
-<<<<<<< HEAD
 slave_pids_pending_shutdown() ->
     ok = slave_pids_pending_shutdown(rabbit_queue),
     ok = slave_pids_pending_shutdown(rabbit_durable_queue).
@@ -531,8 +527,7 @@
        sync_slave_pids, recoverable_slaves, policy, operator_policy,
        gm_pids, decorators, state, policy_version, slave_pids_pending_shutdown]).
 
-=======
->>>>>>> f8371f77
+
 %% Prior to 3.6.0, passwords were hashed using MD5, this populates
 %% existing records with said default.  Users created with 3.6.0+ will
 %% have internal_user.hashing_algorithm populated by the internal
