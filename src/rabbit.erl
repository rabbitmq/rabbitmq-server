%%   The contents of this file are subject to the Mozilla Public License
%%   Version 1.1 (the "License"); you may not use this file except in
%%   compliance with the License. You may obtain a copy of the License at
%%   http://www.mozilla.org/MPL/
%%
%%   Software distributed under the License is distributed on an "AS IS"
%%   basis, WITHOUT WARRANTY OF ANY KIND, either express or implied. See the
%%   License for the specific language governing rights and limitations
%%   under the License.
%%
%%   The Original Code is RabbitMQ.
%%
%%   The Initial Developers of the Original Code are LShift Ltd,
%%   Cohesive Financial Technologies LLC, and Rabbit Technologies Ltd.
%%
%%   Portions created before 22-Nov-2008 00:00:00 GMT by LShift Ltd,
%%   Cohesive Financial Technologies LLC, or Rabbit Technologies Ltd
%%   are Copyright (C) 2007-2008 LShift Ltd, Cohesive Financial
%%   Technologies LLC, and Rabbit Technologies Ltd.
%%
%%   Portions created by LShift Ltd are Copyright (C) 2007-2009 LShift
%%   Ltd. Portions created by Cohesive Financial Technologies LLC are
%%   Copyright (C) 2007-2009 Cohesive Financial Technologies
%%   LLC. Portions created by Rabbit Technologies Ltd are Copyright
%%   (C) 2007-2009 Rabbit Technologies Ltd.
%%
%%   All Rights Reserved.
%%
%%   Contributor(s): ______________________________________.
%%

-module(rabbit).

-behaviour(application).

-export([prepare/0, start/0, stop/0, stop_and_halt/0, status/0, rotate_logs/1]).

-export([start/2, stop/1]).

-export([log_location/1]).

%%---------------------------------------------------------------------------
%% Boot steps.
-export([maybe_insert_default_data/0]).

-rabbit_boot_step({codec_correctness_check,
                   [{description, "codec correctness check"},
                    {mfa,         {rabbit_binary_generator,
                                   check_empty_content_body_frame_size,
                                   []}}]}).

-rabbit_boot_step({database,
                   [{mfa,         {rabbit_mnesia, init, []}},
                    {pre,         kernel_ready}]}).

-rabbit_boot_step({rabbit_exchange_type,
                   [{description, "exchange type registry"},
                    {mfa,         {rabbit_sup, start_child, [rabbit_exchange_type]}},
                    {pre,         kernel_ready}]}).

-rabbit_boot_step({rabbit_log,
                   [{description, "logging server"},
                    {mfa,         {rabbit_sup, start_child, [rabbit_log]}},
                    {pre,         kernel_ready}]}).

-rabbit_boot_step({rabbit_hooks,
                   [{description, "internal event notification system"},
                    {mfa,         {rabbit_hooks, start, []}},
                    {pre,         kernel_ready}]}).

-rabbit_boot_step({kernel_ready,
                   [{description, "kernel ready"}]}).

-rabbit_boot_step({rabbit_alarm,
                   [{description, "alarm handler"},
                    {mfa,         {rabbit_alarm, start, []}},
                    {post,        kernel_ready},
                    {pre,         core_initialized}]}).

-rabbit_boot_step({rabbit_amqqueue_sup,
                   [{description, "queue supervisor"},
                    {mfa,         {rabbit_amqqueue, start, []}},
                    {post,        kernel_ready},
                    {pre,         core_initialized}]}).

-rabbit_boot_step({rabbit_router,
                   [{description, "cluster router"},
                    {mfa,         {rabbit_sup, start_child, [rabbit_router]}},
                    {post,        kernel_ready},
                    {pre,         core_initialized}]}).

-rabbit_boot_step({rabbit_node_monitor,
                   [{description, "node monitor"},
                    {mfa,         {rabbit_sup, start_child, [rabbit_node_monitor]}},
                    {post,        kernel_ready},
                    {post,        rabbit_amqqueue_sup},
                    {pre,         core_initialized}]}).

-rabbit_boot_step({core_initialized,
                   [{description, "core initialized"}]}).

-rabbit_boot_step({empty_db_check,
                   [{description, "empty DB check"},
                    {mfa,         {?MODULE, maybe_insert_default_data, []}},
                    {post,        core_initialized}]}).

-rabbit_boot_step({exchange_recovery,
                   [{description, "exchange recovery"},
                    {mfa,         {rabbit_exchange, recover, []}},
                    {post,        empty_db_check}]}).

-rabbit_boot_step({queue_recovery,
                   [{description, "queue recovery"},
                    {mfa,         {rabbit_amqqueue, recover, []}},
                    {post,        exchange_recovery}]}).

-rabbit_boot_step({persister,
                   [{mfa,         {rabbit_sup, start_child, [rabbit_persister]}},
                    {post,        queue_recovery}]}).

-rabbit_boot_step({guid_generator,
                   [{description, "guid generator"},
                    {mfa,         {rabbit_sup, start_child, [rabbit_guid]}},
                    {post,        persister},
                    {pre,         routing_ready}]}).

-rabbit_boot_step({routing_ready,
                   [{description, "message delivery logic ready"}]}).

-rabbit_boot_step({log_relay,
                   [{description, "error log relay"},
                    {mfa,         {rabbit_error_logger, boot, []}},
                    {post,        routing_ready}]}).

-rabbit_boot_step({networking,
                   [{mfa,         {rabbit_networking, boot, []}},
                    {post,        log_relay},
                    {pre,         networking_listening}]}).

-rabbit_boot_step({networking_listening,
                   [{description, "network listeners available"}]}).

%%---------------------------------------------------------------------------

-import(application).
-import(mnesia).
-import(lists).
-import(inet).
-import(gen_tcp).

-include("rabbit_framing.hrl").
-include("rabbit.hrl").

-define(APPS, [os_mon, mnesia, rabbit]).

%%----------------------------------------------------------------------------

-ifdef(use_specs).

-type(log_location() :: 'tty' | 'undefined' | string()).
-type(file_suffix() :: binary()).

-spec(prepare/0 :: () -> 'ok').
-spec(start/0 :: () -> 'ok').
-spec(stop/0 :: () -> 'ok').
-spec(stop_and_halt/0 :: () -> 'ok').
-spec(rotate_logs/1 :: (file_suffix()) -> 'ok' | {'error', any()}).
-spec(status/0 :: () ->
             [{running_applications, [{atom(), string(), string()}]} |
              {nodes, [erlang_node()]} |
              {running_nodes, [erlang_node()]}]).
-spec(log_location/1 :: ('sasl' | 'kernel') -> log_location()).

-endif.

%%----------------------------------------------------------------------------

prepare() ->
    ok = ensure_working_log_handlers(),
    ok = rabbit_mnesia:ensure_mnesia_dir().

start() ->
    try
        ok = prepare(),
        ok = rabbit_misc:start_applications(?APPS)
    after
        %%give the error loggers some time to catch up
        timer:sleep(100)
    end.

stop() ->
    ok = rabbit_misc:stop_applications(?APPS).

stop_and_halt() ->
    spawn(fun () ->
                  SleepTime = 1000,
                  rabbit_log:info("Stop-and-halt request received; "
                                  "halting in ~p milliseconds~n",
                                  [SleepTime]),
                  timer:sleep(SleepTime),
                  init:stop()
          end),
    case catch stop() of _ -> ok end.

status() ->
    [{running_applications, application:which_applications()}] ++
        rabbit_mnesia:status().

rotate_logs(BinarySuffix) ->
    Suffix = binary_to_list(BinarySuffix),
    log_rotation_result(rotate_logs(log_location(kernel),
                                    Suffix,
                                    rabbit_error_logger_file_h),
                        rotate_logs(log_location(sasl),
                                    Suffix,
                                    rabbit_sasl_report_file_h)).

%%--------------------------------------------------------------------

start(normal, []) ->
    {ok, SupPid} = rabbit_sup:start_link(),

    print_banner(),
<<<<<<< HEAD

    HookModules = discover_static_hooks(startup_hook),

    lists:foreach(
      fun ({Phase, Msg, Thunk}) ->
              io:format("starting ~-20s ...", [Msg]),
              ok = run_static_hooks(HookModules, startup_hook, {pre, Phase}),
              Thunk(),
              ok = run_static_hooks(HookModules, startup_hook, {post, Phase}),
              io:format("done~n");
          ({Phase, Msg, M, F, A}) ->
              io:format("starting ~-20s ...", [Msg]),
              ok = run_static_hooks(HookModules, startup_hook, {pre, Phase}),
              apply(M, F, A),
              ok = run_static_hooks(HookModules, startup_hook, {post, Phase}),
              io:format("done~n")
      end,
      [{database, "database",
        fun () -> ok = rabbit_mnesia:init() end},
       {core_processes, "core processes",
        fun () ->
                ok = start_child(rabbit_exchange_type),
                ok = start_child(rabbit_log),
                ok = rabbit_hooks:start(),

                ok = rabbit_binary_generator:
                    check_empty_content_body_frame_size(),

                ok = rabbit_alarm:start(),

                {ok, MemoryWatermark} =
                    application:get_env(vm_memory_high_watermark),
                ok = case MemoryWatermark == 0 of
                         true ->
                             ok;
                         false ->
                             start_child(vm_memory_monitor, [MemoryWatermark])
                     end,

                ok = rabbit_amqqueue:start(),

                ok = start_child(rabbit_router),
                ok = start_child(rabbit_node_monitor),
                ok = start_child(rabbit_exchange_events)
        end},
       {recovery, "recovery",
        fun () ->
                ok = maybe_insert_default_data(),
                ok = rabbit_exchange:recover(),
                ok = rabbit_amqqueue:recover()
        end},
       {persister, "persister",
        fun () ->
                ok = start_child(rabbit_persister)
        end},
       {guid_generator, "guid generator",
        fun () ->
                ok = start_child(rabbit_guid)
        end},
       {builtin_applications, "builtin applications",
        fun () ->
                {ok, DefaultVHost} = application:get_env(default_vhost),
                ok = error_logger:add_report_handler(
                       rabbit_error_logger, [DefaultVHost]),
                ok = start_builtin_amq_applications()
        end},
       {tcp_listeners, "TCP listeners",
        fun () ->
                ok = rabbit_networking:start(),
                {ok, TcpListeners} = application:get_env(tcp_listeners),
                lists:foreach(
                  fun ({Host, Port}) ->
                          ok = rabbit_networking:start_tcp_listener(Host, Port)
                  end,
                  TcpListeners)
        end},
       {ssl_listeners, "SSL listeners",
        fun () ->
                case application:get_env(ssl_listeners) of
                    {ok, []} ->
                        ok;
                    {ok, SslListeners} ->
                        ok = rabbit_misc:start_applications([crypto, ssl]),

                        {ok, SslOpts} = application:get_env(ssl_options),

                        [rabbit_networking:start_ssl_listener
                         (Host, Port, SslOpts) || {Host, Port} <- SslListeners],
                        ok
                end
        end}]),

=======
    [ok = run_boot_step(Step) || Step <- boot_steps()],
>>>>>>> c1f42a6c
    io:format("~nbroker running~n"),

    {ok, SupPid}.


stop(_State) ->
    terminated_ok = error_logger:delete_report_handler(rabbit_error_logger),
    ok = rabbit_alarm:stop(),
    ok = case rabbit_mnesia:is_clustered() of
             true  -> rabbit_amqqueue:on_node_down(node());
             false -> rabbit_mnesia:empty_ram_only_tables()
         end,
    ok.

%%---------------------------------------------------------------------------

boot_error(Format, Args) ->
    io:format("BOOT ERROR: " ++ Format, Args),
    error_logger:error_msg(Format, Args),
    timer:sleep(1000),
    exit({?MODULE, failure_during_boot}).

run_boot_step({StepName, Attributes}) ->
    Description = case lists:keysearch(description, 1, Attributes) of
                      {value, {_, D}} -> D;
                      false           -> StepName
                  end,
    case [MFA || {mfa, MFA} <- Attributes] of
        [] ->
            io:format("progress -- ~s~n", [Description]);
        MFAs ->
            io:format("starting ~-40s ...", [Description]),
            [case catch apply(M,F,A) of
                 {'EXIT', Reason} ->
                     boot_error("FAILED~nReason: ~p~n", [Reason]);
                 ok ->
                     ok
             end || {M,F,A} <- MFAs],
            io:format("done~n"),
            ok
    end.

boot_steps() ->
    AllApps = [App || {App, _, _} <- application:loaded_applications()],
    Modules = lists:usort(
                lists:append([Modules
                              || {ok, Modules} <-
                                     [application:get_key(App, modules)
                                      || App <- AllApps]])),
    UnsortedSteps =
        lists:flatmap(fun (Module) ->
                              [{StepName, Attributes}
                               || {rabbit_boot_step, [{StepName, Attributes}]}
                                      <- Module:module_info(attributes)]
                      end, Modules),
    sort_boot_steps(UnsortedSteps).

sort_boot_steps(UnsortedSteps) ->
    G = digraph:new([acyclic]),

    %% Add vertices, with duplicate checking.
    [case digraph:vertex(G, StepName) of
         false -> digraph:add_vertex(G, StepName, Step);
         _     -> boot_error("Duplicate boot step name: ~w~n", [StepName])
     end || Step = {StepName, _Attrs} <- UnsortedSteps],

    %% Add edges, detecting cycles and missing vertices.
    lists:foreach(fun ({StepName, Attributes}) ->
                          [add_boot_step_dep(G, StepName, PrecedingStepName)
                           || {post, PrecedingStepName} <- Attributes],
                          [add_boot_step_dep(G, SucceedingStepName, StepName)
                           || {pre, SucceedingStepName} <- Attributes]
                  end, UnsortedSteps),

    %% Use topological sort to find a consistent ordering (if there is
    %% one, otherwise fail).
    SortedStepsRev = [begin
                          {StepName, Step} = digraph:vertex(G, StepName),
                          Step
                      end || StepName <- digraph_utils:topsort(G)],
    SortedSteps = lists:reverse(SortedStepsRev),

    digraph:delete(G),

    %% Check that all mentioned {M,F,A} triples are exported.
    case [{StepName, {M,F,A}}
          || {StepName, Attributes} <- SortedSteps,
             {mfa, {M,F,A}} <- Attributes,
             not erlang:function_exported(M, F, length(A))] of
        []               -> SortedSteps;
        MissingFunctions -> boot_error("Boot step functions not exported: ~p~n",
                                       [MissingFunctions])
    end.

add_boot_step_dep(G, RunsSecond, RunsFirst) ->
    case digraph:add_edge(G, RunsSecond, RunsFirst) of
        {error, Reason} ->
            boot_error("Could not add boot step dependency of ~w on ~w:~n~s",
              [RunsSecond, RunsFirst,
               case Reason of
                   {bad_vertex, V} ->
                       io_lib:format("Boot step not registered: ~w~n", [V]);
                   {bad_edge, [First | Rest]} ->
                       [io_lib:format("Cyclic dependency: ~w", [First]),
                        [io_lib:format(" depends on ~w", [Next])
                         || Next <- Rest],
                        io_lib:format(" depends on ~w~n", [First])]
               end]);
        _ ->
            ok
    end.

%%---------------------------------------------------------------------------

log_location(Type) ->
    case application:get_env(Type, case Type of
                                       kernel -> error_logger;
                                       sasl   -> sasl_error_logger
                                   end) of
        {ok, {file, File}} -> File;
        {ok, false}        -> undefined;
        {ok, tty}          -> tty;
        {ok, silent}       -> undefined;
        {ok, Bad}          -> throw({error, {cannot_log_to_file, Bad}});
        _                  -> undefined
    end.

app_location() ->
    {ok, Application} = application:get_application(),
    filename:absname(code:where_is_file(atom_to_list(Application) ++ ".app")).

home_dir() ->
    case init:get_argument(home) of
        {ok, [[Home]]} -> Home;
        Other          -> Other
    end.

%---------------------------------------------------------------------------

print_banner() ->
    {ok, Product} = application:get_key(id),
    {ok, Version} = application:get_key(vsn),
    ProductLen = string:len(Product),
    io:format("~n"
              "+---+   +---+~n"
              "|   |   |   |~n"
              "|   |   |   |~n"
              "|   |   |   |~n"
              "|   +---+   +-------+~n"
              "|                   |~n"
              "| ~s  +---+   |~n"
              "|           |   |   |~n"
              "| ~s  +---+   |~n"
              "|                   |~n"
              "+-------------------+~n"
              "AMQP ~p-~p~n~s~n~s~n~n",
              [Product, string:right([$v|Version], ProductLen),
               ?PROTOCOL_VERSION_MAJOR, ?PROTOCOL_VERSION_MINOR,
               ?COPYRIGHT_MESSAGE, ?INFORMATION_MESSAGE]),
    Settings = [{"node",           node()},
                {"app descriptor", app_location()},
                {"home dir",       home_dir()},
                {"cookie hash",    rabbit_misc:cookie_hash()},
                {"log",            log_location(kernel)},
                {"sasl log",       log_location(sasl)},
                {"database dir",   rabbit_mnesia:dir()}],
    DescrLen = lists:max([length(K) || {K, _V} <- Settings]),
    Format = "~-" ++ integer_to_list(DescrLen) ++ "s: ~s~n",
    lists:foreach(fun ({K, V}) -> io:format(Format, [K, V]) end, Settings),
    io:nl().

ensure_working_log_handlers() ->
    Handlers = gen_event:which_handlers(error_logger),
    ok = ensure_working_log_handler(error_logger_file_h,
                                    rabbit_error_logger_file_h,
                                    error_logger_tty_h,
                                    log_location(kernel),
                                    Handlers),

    ok = ensure_working_log_handler(sasl_report_file_h,
                                    rabbit_sasl_report_file_h,
                                    sasl_report_tty_h,
                                    log_location(sasl),
                                    Handlers),
    ok.

ensure_working_log_handler(OldFHandler, NewFHandler, TTYHandler,
                           LogLocation, Handlers) ->
    case LogLocation of
        undefined -> ok;
        tty       -> case lists:member(TTYHandler, Handlers) of
                         true  -> ok;
                         false ->
                             throw({error, {cannot_log_to_tty,
                                            TTYHandler, not_installed}})
                     end;
        _         -> case lists:member(NewFHandler, Handlers) of
                         true  -> ok;
                         false -> case rotate_logs(LogLocation, "",
                                                   OldFHandler, NewFHandler) of
                                      ok -> ok;
                                      {error, Reason} ->
                                          throw({error, {cannot_log_to_file,
                                                         LogLocation, Reason}})
                                  end
                     end
    end.

maybe_insert_default_data() ->
    case rabbit_mnesia:is_db_empty() of
        true -> insert_default_data();
        false -> ok
    end.

insert_default_data() ->
    {ok, DefaultUser} = application:get_env(default_user),
    {ok, DefaultPass} = application:get_env(default_pass),
    {ok, DefaultVHost} = application:get_env(default_vhost),
    {ok, [DefaultConfigurePerm, DefaultWritePerm, DefaultReadPerm]} =
        application:get_env(default_permissions),
    ok = rabbit_access_control:add_vhost(DefaultVHost),
    ok = rabbit_access_control:add_user(DefaultUser, DefaultPass),
    ok = rabbit_access_control:set_permissions(DefaultUser, DefaultVHost,
                                               DefaultConfigurePerm,
                                               DefaultWritePerm,
                                               DefaultReadPerm),
    ok.

rotate_logs(File, Suffix, Handler) ->
    rotate_logs(File, Suffix, Handler, Handler).

rotate_logs(File, Suffix, OldHandler, NewHandler) ->
    case File of
        undefined -> ok;
        tty       -> ok;
        _         -> gen_event:swap_handler(
                       error_logger,
                       {OldHandler, swap},
                       {NewHandler, {File, Suffix}})
    end.

log_rotation_result({error, MainLogError}, {error, SaslLogError}) ->
    {error, {{cannot_rotate_main_logs, MainLogError},
             {cannot_rotate_sasl_logs, SaslLogError}}};
log_rotation_result({error, MainLogError}, ok) ->
    {error, {cannot_rotate_main_logs, MainLogError}};
log_rotation_result(ok, {error, SaslLogError}) ->
    {error, {cannot_rotate_sasl_logs, SaslLogError}};
log_rotation_result(ok, ok) ->
    ok.

discover_static_hooks(Hook) ->
    %% App files don't let us stick arbitrary keys in, so we do
    %% something a bit icky here and go for "convention over
    %% configuration", choosing to examine modules with names starting
    %% with 'rabbit_static_hook_' to see if they have appropriate
    %% exported hook functions.
    [M || {App, _, _} <- application:loaded_applications(),
          M <- begin {ok, Ms} = application:get_key(App, modules), Ms end,
          case atom_to_list(M) of "rabbit_static_hook_" ++ _ -> true; _ -> false end,
          {module, M} == code:load_file(M),
          erlang:function_exported(M, Hook, 1)].

run_static_hooks(HookModules, Hook, Event) ->
    ok = lists:foreach(fun (M) ->
                          {M, Hook, ok} = {M, Hook, M:Hook(Event)}
                  end, HookModules).<|MERGE_RESOLUTION|>--- conflicted
+++ resolved
@@ -94,6 +94,12 @@
                     {mfa,         {rabbit_sup, start_child, [rabbit_node_monitor]}},
                     {post,        kernel_ready},
                     {post,        rabbit_amqqueue_sup},
+                    {pre,         core_initialized}]}).
+
+-rabbit_boot_step({rabbit_exchange_events,
+                   [{description, "exchange event notifier"},
+                    {mfa,         {rabbit_sup, start_child, [rabbit_exchange_events]}},
+                    {post,        kernel_ready},
                     {pre,         core_initialized}]}).
 
 -rabbit_boot_step({core_initialized,
@@ -221,106 +227,10 @@
     {ok, SupPid} = rabbit_sup:start_link(),
 
     print_banner(),
-<<<<<<< HEAD
-
-    HookModules = discover_static_hooks(startup_hook),
-
-    lists:foreach(
-      fun ({Phase, Msg, Thunk}) ->
-              io:format("starting ~-20s ...", [Msg]),
-              ok = run_static_hooks(HookModules, startup_hook, {pre, Phase}),
-              Thunk(),
-              ok = run_static_hooks(HookModules, startup_hook, {post, Phase}),
-              io:format("done~n");
-          ({Phase, Msg, M, F, A}) ->
-              io:format("starting ~-20s ...", [Msg]),
-              ok = run_static_hooks(HookModules, startup_hook, {pre, Phase}),
-              apply(M, F, A),
-              ok = run_static_hooks(HookModules, startup_hook, {post, Phase}),
-              io:format("done~n")
-      end,
-      [{database, "database",
-        fun () -> ok = rabbit_mnesia:init() end},
-       {core_processes, "core processes",
-        fun () ->
-                ok = start_child(rabbit_exchange_type),
-                ok = start_child(rabbit_log),
-                ok = rabbit_hooks:start(),
-
-                ok = rabbit_binary_generator:
-                    check_empty_content_body_frame_size(),
-
-                ok = rabbit_alarm:start(),
-
-                {ok, MemoryWatermark} =
-                    application:get_env(vm_memory_high_watermark),
-                ok = case MemoryWatermark == 0 of
-                         true ->
-                             ok;
-                         false ->
-                             start_child(vm_memory_monitor, [MemoryWatermark])
-                     end,
-
-                ok = rabbit_amqqueue:start(),
-
-                ok = start_child(rabbit_router),
-                ok = start_child(rabbit_node_monitor),
-                ok = start_child(rabbit_exchange_events)
-        end},
-       {recovery, "recovery",
-        fun () ->
-                ok = maybe_insert_default_data(),
-                ok = rabbit_exchange:recover(),
-                ok = rabbit_amqqueue:recover()
-        end},
-       {persister, "persister",
-        fun () ->
-                ok = start_child(rabbit_persister)
-        end},
-       {guid_generator, "guid generator",
-        fun () ->
-                ok = start_child(rabbit_guid)
-        end},
-       {builtin_applications, "builtin applications",
-        fun () ->
-                {ok, DefaultVHost} = application:get_env(default_vhost),
-                ok = error_logger:add_report_handler(
-                       rabbit_error_logger, [DefaultVHost]),
-                ok = start_builtin_amq_applications()
-        end},
-       {tcp_listeners, "TCP listeners",
-        fun () ->
-                ok = rabbit_networking:start(),
-                {ok, TcpListeners} = application:get_env(tcp_listeners),
-                lists:foreach(
-                  fun ({Host, Port}) ->
-                          ok = rabbit_networking:start_tcp_listener(Host, Port)
-                  end,
-                  TcpListeners)
-        end},
-       {ssl_listeners, "SSL listeners",
-        fun () ->
-                case application:get_env(ssl_listeners) of
-                    {ok, []} ->
-                        ok;
-                    {ok, SslListeners} ->
-                        ok = rabbit_misc:start_applications([crypto, ssl]),
-
-                        {ok, SslOpts} = application:get_env(ssl_options),
-
-                        [rabbit_networking:start_ssl_listener
-                         (Host, Port, SslOpts) || {Host, Port} <- SslListeners],
-                        ok
-                end
-        end}]),
-
-=======
     [ok = run_boot_step(Step) || Step <- boot_steps()],
->>>>>>> c1f42a6c
     io:format("~nbroker running~n"),
 
     {ok, SupPid}.
-
 
 stop(_State) ->
     terminated_ok = error_logger:delete_report_handler(rabbit_error_logger),
@@ -566,21 +476,4 @@
 log_rotation_result(ok, {error, SaslLogError}) ->
     {error, {cannot_rotate_sasl_logs, SaslLogError}};
 log_rotation_result(ok, ok) ->
-    ok.
-
-discover_static_hooks(Hook) ->
-    %% App files don't let us stick arbitrary keys in, so we do
-    %% something a bit icky here and go for "convention over
-    %% configuration", choosing to examine modules with names starting
-    %% with 'rabbit_static_hook_' to see if they have appropriate
-    %% exported hook functions.
-    [M || {App, _, _} <- application:loaded_applications(),
-          M <- begin {ok, Ms} = application:get_key(App, modules), Ms end,
-          case atom_to_list(M) of "rabbit_static_hook_" ++ _ -> true; _ -> false end,
-          {module, M} == code:load_file(M),
-          erlang:function_exported(M, Hook, 1)].
-
-run_static_hooks(HookModules, Hook, Event) ->
-    ok = lists:foreach(fun (M) ->
-                          {M, Hook, ok} = {M, Hook, M:Hook(Event)}
-                  end, HookModules).+    ok.