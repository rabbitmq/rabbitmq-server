--- conflicted
+++ resolved
@@ -239,14 +239,10 @@
                                   [{<<"">>,           direct},
                                    {<<"amq.direct">>, direct},
                                    {<<"amq.topic">>,  topic},
-<<<<<<< HEAD
+				   {<<"amq.match">>,  headers}, %% per 0-9-1 pdf
+				   {<<"amq.headers">>,  headers}, %% per 0-9-1 xml
                                    {<<"amq.fanout">>, fanout},
                                    {<<"amq.rabbitmq.presence">>, topic}]],
-=======
-				   {<<"amq.match">>,  headers}, %% per 0-9-1 pdf
-				   {<<"amq.headers">>,  headers}, %% per 0-9-1 xml
-                                   {<<"amq.fanout">>, fanout}]],
->>>>>>> 96ba6eb0
                           ok;
                       [_] ->
                           mnesia:abort({vhost_already_exists, VHostPath})
