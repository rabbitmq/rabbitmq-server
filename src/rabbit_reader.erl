%%   The contents of this file are subject to the Mozilla Public License
%%   Version 1.1 (the "License"); you may not use this file except in
%%   compliance with the License. You may obtain a copy of the License at
%%   http://www.mozilla.org/MPL/
%%
%%   Software distributed under the License is distributed on an "AS IS"
%%   basis, WITHOUT WARRANTY OF ANY KIND, either express or implied. See the
%%   License for the specific language governing rights and limitations
%%   under the License.
%%
%%   The Original Code is RabbitMQ.
%%
%%   The Initial Developers of the Original Code are LShift Ltd,
%%   Cohesive Financial Technologies LLC, and Rabbit Technologies Ltd.
%%
%%   Portions created before 22-Nov-2008 00:00:00 GMT by LShift Ltd,
%%   Cohesive Financial Technologies LLC, or Rabbit Technologies Ltd
%%   are Copyright (C) 2007-2008 LShift Ltd, Cohesive Financial
%%   Technologies LLC, and Rabbit Technologies Ltd.
%%
%%   Portions created by LShift Ltd are Copyright (C) 2007-2010 LShift
%%   Ltd. Portions created by Cohesive Financial Technologies LLC are
%%   Copyright (C) 2007-2010 Cohesive Financial Technologies
%%   LLC. Portions created by Rabbit Technologies Ltd are Copyright
%%   (C) 2007-2010 Rabbit Technologies Ltd.
%%
%%   All Rights Reserved.
%%
%%   Contributor(s): ______________________________________.
%%

-module(rabbit_reader).
-include("rabbit_framing.hrl").
-include("rabbit.hrl").

<<<<<<< HEAD
-include_lib("public_key/include/public_key.hrl").

-export([start_link/0, info_keys/0, info/1, info/2, shutdown/2]).
=======
-export([start_link/3, info_keys/0, info/1, info/2, shutdown/2]).
>>>>>>> 4fec65f1

-export([system_continue/3, system_terminate/4, system_code_change/4]).

-export([init/4, mainloop/2]).

-export([conserve_memory/2, server_properties/0]).

-export([analyze_frame/3]).

-export([emit_stats/1]).

-import(gen_tcp).
-import(inet).
-import(prim_inet).

-define(HANDSHAKE_TIMEOUT, 10).
-define(NORMAL_TIMEOUT, 3).
-define(CLOSING_TIMEOUT, 1).
-define(CHANNEL_TERMINATION_TIMEOUT, 3).
-define(SILENT_CLOSE_DELAY, 3).
-define(FRAME_MAX, 131072). %% set to zero once QPid fix their negotiation

%---------------------------------------------------------------------------

-record(v1, {parent, sock, connection, callback, recv_length, recv_ref,
             connection_state, queue_collector, heartbeater, stats_timer,
             channel_sup_sup_pid, start_heartbeat_fun}).

-define(STATISTICS_KEYS, [pid, recv_oct, recv_cnt, send_oct, send_cnt,
                          send_pend, state, channels]).

-define(CREATION_EVENT_KEYS, [pid, address, port, peer_address, peer_port,
                              protocol, user, vhost, timeout, frame_max,
                              client_properties]).

<<<<<<< HEAD
-define(INFO_KEYS,
        [pid, address, port, peer_address, peer_port,
         recv_oct, recv_cnt, send_oct, send_cnt, send_pend,
         state, channels, user, vhost, timeout, frame_max, client_properties,
         ssl_subject, ssl_fingerprint, ssl_ca]).
=======
-define(INFO_KEYS, ?CREATION_EVENT_KEYS ++ ?STATISTICS_KEYS -- [pid]).
>>>>>>> 4fec65f1

%% connection lifecycle
%%
%% all state transitions and terminations are marked with *...*
%%
%% The lifecycle begins with: start handshake_timeout timer, *pre-init*
%%
%% all states, unless specified otherwise:
%%   socket error -> *exit*
%%   socket close -> *throw*
%%   writer send failure -> *throw*
%%   forced termination -> *exit*
%%   handshake_timeout -> *throw*
%% pre-init:
%%   receive protocol header -> send connection.start, *starting*
%% starting:
%%   receive connection.start_ok -> send connection.tune, *tuning*
%% tuning:
%%   receive connection.tune_ok -> start heartbeats, *opening*
%% opening:
%%   receive connection.open -> send connection.open_ok, *running*
%% running:
%%   receive connection.close ->
%%     tell channels to terminate gracefully
%%     if no channels then send connection.close_ok, start
%%        terminate_connection timer, *closed*
%%     else *closing*
%%   forced termination
%%   -> wait for channels to terminate forcefully, start
%%      terminate_connection timer, send close, *exit*
%%   channel exit with hard error
%%   -> log error, wait for channels to terminate forcefully, start
%%      terminate_connection timer, send close, *closed*
%%   channel exit with soft error
%%   -> log error, mark channel as closing, *running*
%%   handshake_timeout -> ignore, *running*
%%   heartbeat timeout -> *throw*
%%   conserve_memory=true -> *blocking*
%% blocking:
%%   conserve_memory=true -> *blocking*
%%   conserve_memory=false -> *running*
%%   receive a method frame for a content-bearing method
%%   -> process, stop receiving, *blocked*
%%   ...rest same as 'running'
%% blocked:
%%   conserve_memory=true -> *blocked*
%%   conserve_memory=false -> resume receiving, *running*
%%   ...rest same as 'running'
%% closing:
%%   socket close -> *terminate*
%%   receive connection.close -> send connection.close_ok,
%%     *closing*
%%   receive frame -> ignore, *closing*
%%   handshake_timeout -> ignore, *closing*
%%   heartbeat timeout -> *throw*
%%   channel exit with hard error
%%   -> log error, wait for channels to terminate forcefully, start
%%      terminate_connection timer, send close, *closed*
%%   channel exit with soft error
%%   -> log error, mark channel as closing
%%      if last channel to exit then send connection.close_ok,
%%         start terminate_connection timer, *closed*
%%      else *closing*
%%   channel exits normally
%%   -> if last channel to exit then send connection.close_ok,
%%      start terminate_connection timer, *closed*
%% closed:
%%   socket close -> *terminate*
%%   receive connection.close -> send connection.close_ok,
%%     *closed*
%%   receive connection.close_ok -> self() ! terminate_connection,
%%     *closed*
%%   receive frame -> ignore, *closed*
%%   terminate_connection timeout -> *terminate*
%%   handshake_timeout -> ignore, *closed*
%%   heartbeat timeout -> *throw*
%%   channel exit -> log error, *closed*
%%
%%
%% TODO: refactor the code so that the above is obvious

-define(IS_RUNNING(State),
        (State#v1.connection_state =:= running orelse
         State#v1.connection_state =:= blocking orelse
         State#v1.connection_state =:= blocked)).

%%----------------------------------------------------------------------------

-ifdef(use_specs).

-type(start_heartbeat_fun() ::
        fun ((rabbit_networking:socket(), non_neg_integer()) ->
                    rabbit_heartbeat:heartbeaters())).

-spec(start_link/3 :: (pid(), pid(), start_heartbeat_fun()) ->
                           rabbit_types:ok(pid())).
-spec(info_keys/0 :: () -> [rabbit_types:info_key()]).
-spec(info/1 :: (pid()) -> [rabbit_types:info()]).
-spec(info/2 :: (pid(), [rabbit_types:info_key()]) -> [rabbit_types:info()]).
-spec(emit_stats/1 :: (pid()) -> 'ok').
-spec(shutdown/2 :: (pid(), string()) -> 'ok').
-spec(conserve_memory/2 :: (pid(), boolean()) -> 'ok').
-spec(server_properties/0 :: () -> rabbit_framing:amqp_table()).

%% These specs only exists to add no_return() to keep dialyzer happy
-spec(init/4 :: (pid(), pid(), pid(), start_heartbeat_fun()) -> no_return()).
-spec(start_connection/7 ::
        (pid(), pid(), pid(), start_heartbeat_fun(), any(),
         rabbit_networking:socket(),
         fun ((rabbit_networking:socket()) ->
                     rabbit_types:ok_or_error2(
                       rabbit_networking:socket(), any()))) -> no_return()).

-endif.

%%--------------------------------------------------------------------------

start_link(ChannelSupSupPid, Collector, StartHeartbeatFun) ->
    {ok, proc_lib:spawn_link(?MODULE, init, [self(), ChannelSupSupPid,
                                             Collector, StartHeartbeatFun])}.

shutdown(Pid, Explanation) ->
    gen_server:call(Pid, {shutdown, Explanation}, infinity).

init(Parent, ChannelSupSupPid, Collector, StartHeartbeatFun) ->
    Deb = sys:debug_options([]),
    receive
        {go, Sock, SockTransform} ->
            start_connection(
              Parent, ChannelSupSupPid, Collector, StartHeartbeatFun, Deb, Sock,
              SockTransform)
    end.

system_continue(Parent, Deb, State) ->
    ?MODULE:mainloop(Deb, State#v1{parent = Parent}).

system_terminate(Reason, _Parent, _Deb, _State) ->
    exit(Reason).

system_code_change(Misc, _Module, _OldVsn, _Extra) ->
    {ok, Misc}.

info_keys() -> ?INFO_KEYS.

info(Pid) ->
    gen_server:call(Pid, info, infinity).

info(Pid, Items) ->
    case gen_server:call(Pid, {info, Items}, infinity) of
        {ok, Res}      -> Res;
        {error, Error} -> throw(Error)
    end.

emit_stats(Pid) ->
    gen_server:cast(Pid, emit_stats).

conserve_memory(Pid, Conserve) ->
    Pid ! {conserve_memory, Conserve},
    ok.

server_properties() ->
    {ok, Product} = application:get_key(rabbit, id),
    {ok, Version} = application:get_key(rabbit, vsn),
    [{list_to_binary(K), longstr, list_to_binary(V)} ||
        {K, V} <- [{"product",     Product},
                   {"version",     Version},
                   {"platform",    "Erlang/OTP"},
                   {"copyright",   ?COPYRIGHT_MESSAGE},
                   {"information", ?INFORMATION_MESSAGE}]].

inet_op(F) -> rabbit_misc:throw_on_error(inet_error, F).

socket_op(Sock, Fun) ->
    case Fun(Sock) of
        {ok, Res}       -> Res;
        {error, Reason} -> rabbit_log:error("error on TCP connection ~p:~p~n",
                                            [self(), Reason]),
                           rabbit_log:info("closing TCP connection ~p~n",
                                           [self()]),
                           exit(normal)
    end.

start_connection(Parent, ChannelSupSupPid, Collector, StartHeartbeatFun, Deb,
                 Sock, SockTransform) ->
    process_flag(trap_exit, true),
    {PeerAddress, PeerPort} = socket_op(Sock, fun rabbit_net:peername/1),
    PeerAddressS = inet_parse:ntoa(PeerAddress),
    rabbit_log:info("starting TCP connection ~p from ~s:~p~n",
                    [self(), PeerAddressS, PeerPort]),
    ClientSock = socket_op(Sock, SockTransform),
    erlang:send_after(?HANDSHAKE_TIMEOUT * 1000, self(),
                      handshake_timeout),
    try
        mainloop(Deb, switch_callback(
                        #v1{parent              = Parent,
                            sock                = ClientSock,
                            connection          = #connection{
                              protocol           = none,
                              user               = none,
                              timeout_sec        = ?HANDSHAKE_TIMEOUT,
                              frame_max          = ?FRAME_MIN_SIZE,
                              vhost              = none,
                              client_properties  = none},
                            callback            = uninitialized_callback,
                            recv_length         = 0,
                            recv_ref            = none,
                            connection_state    = pre_init,
                            queue_collector     = Collector,
                            heartbeater         = none,
                            stats_timer         =
                                rabbit_event:init_stats_timer(),
                            channel_sup_sup_pid = ChannelSupSupPid,
                            start_heartbeat_fun = StartHeartbeatFun
                           },
                        handshake, 8))
    catch
        Ex -> (if Ex == connection_closed_abruptly ->
                       fun rabbit_log:warning/2;
                  true ->
                       fun rabbit_log:error/2
               end)("exception on TCP connection ~p from ~s:~p~n~p~n",
                    [self(), PeerAddressS, PeerPort, Ex])
    after
        rabbit_log:info("closing TCP connection ~p from ~s:~p~n",
                        [self(), PeerAddressS, PeerPort]),
        %% We don't close the socket explicitly. The reader is the
        %% controlling process and hence its termination will close
        %% the socket. Furthermore, gen_tcp:close/1 waits for pending
        %% output to be sent, which results in unnecessary delays.
        %%
        %% gen_tcp:close(ClientSock),
        rabbit_event:notify(connection_closed, [{pid, self()}])
    end,
    done.

mainloop(Deb, State = #v1{parent = Parent, sock= Sock, recv_ref = Ref}) ->
    %%?LOGDEBUG("Reader mainloop: ~p bytes available, need ~p~n", [HaveBytes, WaitUntilNBytes]),
    receive
        {inet_async, Sock, Ref, {ok, Data}} ->
            {State1, Callback1, Length1} =
                handle_input(State#v1.callback, Data,
                             State#v1{recv_ref = none}),
            mainloop(Deb, switch_callback(State1, Callback1, Length1));
        {inet_async, Sock, Ref, {error, closed}} ->
            if State#v1.connection_state =:= closed ->
                    State;
               true ->
                    throw(connection_closed_abruptly)
            end;
        {inet_async, Sock, Ref, {error, Reason}} ->
            throw({inet_error, Reason});
        {conserve_memory, Conserve} ->
            mainloop(Deb, internal_conserve_memory(Conserve, State));
        {'EXIT', Parent, Reason} ->
            terminate(io_lib:format("broker forced connection closure "
                                    "with reason '~w'", [Reason]), State),
            %% this is what we are expected to do according to
            %% http://www.erlang.org/doc/man/sys.html
            %%
            %% If we wanted to be *really* nice we should wait for a
            %% while for clients to close the socket at their end,
            %% just as we do in the ordinary error case. However,
            %% since this termination is initiated by our parent it is
            %% probably more important to exit quickly.
            exit(Reason);
        {channel_exit, _Chan, E = {writer, send_failed, _Error}} ->
            throw(E);
        {channel_exit, ChannelOrFrPid, Reason} ->
            mainloop(Deb, handle_channel_exit(ChannelOrFrPid, Reason, State));
        {'EXIT', ChSupPid, Reason} ->
            mainloop(Deb, handle_dependent_exit(ChSupPid, Reason, State));
        terminate_connection ->
            State;
        handshake_timeout ->
            if ?IS_RUNNING(State) orelse
               State#v1.connection_state =:= closing orelse
               State#v1.connection_state =:= closed ->
                    mainloop(Deb, State);
               true ->
                    throw({handshake_timeout, State#v1.callback})
            end;
        timeout ->
            throw({timeout, State#v1.connection_state});
        {'$gen_call', From, {shutdown, Explanation}} ->
            {ForceTermination, NewState} = terminate(Explanation, State),
            gen_server:reply(From, ok),
            case ForceTermination of
                force  -> ok;
                normal -> mainloop(Deb, NewState)
            end;
        {'$gen_call', From, info} ->
            gen_server:reply(From, infos(?INFO_KEYS, State)),
            mainloop(Deb, State);
        {'$gen_call', From, {info, Items}} ->
            gen_server:reply(From, try {ok, infos(Items, State)}
                                   catch Error -> {error, Error}
                                   end),
            mainloop(Deb, State);
        {'$gen_cast', emit_stats} ->
            internal_emit_stats(State),
            mainloop(Deb, State#v1{stats_timer =
                                       rabbit_event:reset_stats_timer_after(
                                         State#v1.stats_timer)});
        {system, From, Request} ->
            sys:handle_system_msg(Request, From,
                                  Parent, ?MODULE, Deb, State);
        Other ->
            %% internal error -> something worth dying for
            exit({unexpected_message, Other})
    end.

switch_callback(State = #v1{connection_state = blocked,
                            heartbeater = Heartbeater}, Callback, Length) ->
    ok = rabbit_heartbeat:pause_monitor(Heartbeater),
    State#v1{callback = Callback, recv_length = Length, recv_ref = none};
switch_callback(State, Callback, Length) ->
    Ref = inet_op(fun () -> rabbit_net:async_recv(
                              State#v1.sock, Length, infinity) end),
    State#v1{callback = Callback, recv_length = Length, recv_ref = Ref}.

terminate(Explanation, State) when ?IS_RUNNING(State) ->
    {normal, send_exception(State, 0,
                            rabbit_misc:amqp_error(
                              connection_forced, Explanation, [], none))};
terminate(_Explanation, State) ->
    {force, State}.

internal_conserve_memory(true,  State = #v1{connection_state = running}) ->
    State#v1{connection_state = blocking};
internal_conserve_memory(false, State = #v1{connection_state = blocking}) ->
    State#v1{connection_state = running};
internal_conserve_memory(false, State = #v1{connection_state = blocked,
                                            heartbeater      = Heartbeater,
                                            callback         = Callback,
                                            recv_length      = Length,
                                            recv_ref         = none}) ->
    ok = rabbit_heartbeat:resume_monitor(Heartbeater),
    switch_callback(State#v1{connection_state = running}, Callback, Length);
internal_conserve_memory(_Conserve, State) ->
    State.

close_connection(State = #v1{queue_collector = Collector,
                             connection = #connection{
                               timeout_sec = TimeoutSec}}) ->
    %% The spec says "Exclusive queues may only be accessed by the
    %% current connection, and are deleted when that connection
    %% closes."  This does not strictly imply synchrony, but in
    %% practice it seems to be what people assume.
    rabbit_queue_collector:delete_all(Collector),
    %% We terminate the connection after the specified interval, but
    %% no later than ?CLOSING_TIMEOUT seconds.
    TimeoutMillisec =
        1000 * if TimeoutSec > 0 andalso
                  TimeoutSec < ?CLOSING_TIMEOUT -> TimeoutSec;
                  true -> ?CLOSING_TIMEOUT
               end,
    erlang:send_after(TimeoutMillisec, self(), terminate_connection),
    State#v1{connection_state = closed}.

close_channel(Channel, State) ->
    put({channel, Channel}, closing),
    State.

handle_channel_exit(ChFrPid, Reason, State) when is_pid(ChFrPid) ->
    {channel, Channel} = get({ch_fr_pid, ChFrPid}),
    handle_exception(State, Channel, Reason);
handle_channel_exit(Channel, Reason, State) ->
    handle_exception(State, Channel, Reason).

handle_dependent_exit(ChSupPid, Reason, State) ->
    case termination_kind(Reason) of
        controlled ->
            case erase({ch_sup_pid, ChSupPid}) of
                undefined                                -> ok;
                {_Channel, {ch_fr_pid, _ChFrPid} = ChFr} -> erase(ChFr)
            end,
            maybe_close(State);
        uncontrolled ->
            case channel_cleanup(ChSupPid) of
                undefined ->
                    exit({abnormal_dependent_exit, ChSupPid, Reason});
                Channel ->
                    maybe_close(handle_exception(State, Channel, Reason))
            end
    end.

channel_cleanup(ChSupPid) ->
    case get({ch_sup_pid, ChSupPid}) of
        undefined                  -> undefined;
        {{channel, Channel}, ChFr} -> erase({channel, Channel}),
                                      erase(ChFr),
                                      erase({ch_sup_pid, ChSupPid}),
                                      Channel
    end.

all_channels() -> [ChFrPid || {{ch_sup_pid, _ChSupPid},
                               {_Channel, {ch_fr_pid, ChFrPid}}} <- get()].

terminate_channels() ->
    NChannels =
        length([rabbit_framing_channel:shutdown(ChFrPid)
                || ChFrPid <- all_channels()]),
    if NChannels > 0 ->
            Timeout = 1000 * ?CHANNEL_TERMINATION_TIMEOUT * NChannels,
            TimerRef = erlang:send_after(Timeout, self(), cancel_wait),
            wait_for_channel_termination(NChannels, TimerRef);
       true -> ok
    end.

wait_for_channel_termination(0, TimerRef) ->
    case erlang:cancel_timer(TimerRef) of
        false -> receive
                     cancel_wait -> ok
                 end;
        _     -> ok
    end;

wait_for_channel_termination(N, TimerRef) ->
    receive
        {'EXIT', ChSupPid, Reason} ->
            case channel_cleanup(ChSupPid) of
                undefined ->
                    exit({abnormal_dependent_exit, ChSupPid, Reason});
                Channel ->
                    case termination_kind(Reason) of
                        controlled ->
                            ok;
                        uncontrolled ->
                            rabbit_log:error(
                              "connection ~p, channel ~p - "
                              "error while terminating:~n~p~n",
                              [self(), Channel, Reason])
                    end,
                    wait_for_channel_termination(N-1, TimerRef)
            end;
        cancel_wait ->
            exit(channel_termination_timeout)
    end.

maybe_close(State = #v1{connection_state = closing,
                        connection = #connection{protocol = Protocol},
                        sock = Sock}) ->
    case all_channels() of
        [] ->
            NewState = close_connection(State),
            ok = send_on_channel0(Sock, #'connection.close_ok'{}, Protocol),
            NewState;
        _  -> State
    end;
maybe_close(State) ->
    State.

termination_kind(normal)            -> controlled;
termination_kind(shutdown)          -> controlled;
termination_kind({shutdown, _Term}) -> controlled;
termination_kind(_)                 -> uncontrolled.

handle_frame(Type, 0, Payload,
             State = #v1{connection_state = CS,
                         connection = #connection{protocol = Protocol}})
  when CS =:= closing; CS =:= closed ->
    case analyze_frame(Type, Payload, Protocol) of
        {method, MethodName, FieldsBin} ->
            handle_method0(MethodName, FieldsBin, State);
        _Other -> State
    end;
handle_frame(_Type, _Channel, _Payload, State = #v1{connection_state = CS})
  when CS =:= closing; CS =:= closed ->
    State;
handle_frame(Type, 0, Payload,
             State = #v1{connection = #connection{protocol = Protocol}}) ->
    case analyze_frame(Type, Payload, Protocol) of
        error     -> throw({unknown_frame, 0, Type, Payload});
        heartbeat -> State;
        {method, MethodName, FieldsBin} ->
            handle_method0(MethodName, FieldsBin, State);
        Other -> throw({unexpected_frame_on_channel0, Other})
    end;
handle_frame(Type, Channel, Payload,
             State = #v1{connection = #connection{protocol = Protocol}}) ->
    case analyze_frame(Type, Payload, Protocol) of
        error         -> throw({unknown_frame, Channel, Type, Payload});
        heartbeat     -> throw({unexpected_heartbeat_frame, Channel});
        AnalyzedFrame ->
            %%?LOGDEBUG("Ch ~p Frame ~p~n", [Channel, AnalyzedFrame]),
            case get({channel, Channel}) of
                {ch_fr_pid, ChFrPid} ->
                    ok = rabbit_framing_channel:process(ChFrPid, AnalyzedFrame),
                    case AnalyzedFrame of
                        {method, 'channel.close', _} ->
                            erase({channel, Channel}),
                            State;
                        {method, MethodName, _} ->
                            case (State#v1.connection_state =:= blocking andalso
                                  Protocol:method_has_content(MethodName)) of
                                true  -> State#v1{connection_state = blocked};
                                false -> State
                            end;
                        _ ->
                            State
                    end;
                closing ->
                    %% According to the spec, after sending a
                    %% channel.close we must ignore all frames except
                    %% channel.close and channel.close_ok.  In the
                    %% event of a channel.close, we should send back a
                    %% channel.close_ok.
                    case AnalyzedFrame of
                        {method, 'channel.close_ok', _} ->
                            erase({channel, Channel});
                        {method, 'channel.close', _} ->
                            %% We're already closing this channel, so
                            %% there's no cleanup to do (notify
                            %% queues, etc.)
                            ok = rabbit_writer:send_command(State#v1.sock,
                                                            #'channel.close_ok'{});
                        _ -> ok
                    end,
                    State;
                undefined ->
                    case ?IS_RUNNING(State) of
                        true  -> ok = send_to_new_channel(
                                        Channel, AnalyzedFrame, State),
                                 State;
                        false -> throw({channel_frame_while_starting,
                                        Channel, State#v1.connection_state,
                                        AnalyzedFrame})
                    end
            end
    end.

analyze_frame(?FRAME_METHOD,
              <<ClassId:16, MethodId:16, MethodFields/binary>>,
              Protocol) ->
    MethodName = Protocol:lookup_method_name({ClassId, MethodId}),
    {method, MethodName, MethodFields};
analyze_frame(?FRAME_HEADER,
              <<ClassId:16, Weight:16, BodySize:64, Properties/binary>>,
              _Protocol) ->
    {content_header, ClassId, Weight, BodySize, Properties};
analyze_frame(?FRAME_BODY, Body, _Protocol) ->
    {content_body, Body};
analyze_frame(?FRAME_HEARTBEAT, <<>>, _Protocol) ->
    heartbeat;
analyze_frame(_Type, _Body, _Protocol) ->
    error.

handle_input(frame_header, <<Type:8,Channel:16,PayloadSize:32>>, State) ->
    %%?LOGDEBUG("Got frame header: ~p/~p/~p~n", [Type, Channel, PayloadSize]),
    {ensure_stats_timer(State), {frame_payload, Type, Channel, PayloadSize},
     PayloadSize + 1};

handle_input({frame_payload, Type, Channel, PayloadSize}, PayloadAndMarker, State) ->
    case PayloadAndMarker of
        <<Payload:PayloadSize/binary, ?FRAME_END>> ->
            %%?LOGDEBUG("Frame completed: ~p/~p/~p~n", [Type, Channel, Payload]),
            NewState = handle_frame(Type, Channel, Payload, State),
            {NewState, frame_header, 7};
        _ ->
            throw({bad_payload, PayloadAndMarker})
    end;

%% The two rules pertaining to version negotiation:
%%
%% * If the server cannot support the protocol specified in the
%% protocol header, it MUST respond with a valid protocol header and
%% then close the socket connection.
%%
%% * The server MUST provide a protocol version that is lower than or
%% equal to that requested by the client in the protocol header.
handle_input(handshake, <<"AMQP", 0, 0, 9, 1>>, State) ->
    start_connection({0, 9, 1}, rabbit_framing_amqp_0_9_1, State);

%% This is the protocol header for 0-9, which we can safely treat as
%% though it were 0-9-1.
handle_input(handshake, <<"AMQP", 1, 1, 0, 9>>, State) ->
    start_connection({0, 9, 0}, rabbit_framing_amqp_0_9_1, State);

%% This is what most clients send for 0-8.  The 0-8 spec, confusingly,
%% defines the version as 8-0.
handle_input(handshake, <<"AMQP", 1, 1, 8, 0>>, State) ->
    start_connection({8, 0, 0}, rabbit_framing_amqp_0_8, State);

%% The 0-8 spec as on the AMQP web site actually has this as the
%% protocol header; some libraries e.g., py-amqplib, send it when they
%% want 0-8.
handle_input(handshake, <<"AMQP", 1, 1, 9, 1>>, State) ->
    start_connection({8, 0, 0}, rabbit_framing_amqp_0_8, State);

handle_input(handshake, <<"AMQP", A, B, C, D>>, #v1{sock = Sock}) ->
    refuse_connection(Sock, {bad_version, A, B, C, D});

handle_input(handshake, Other, #v1{sock = Sock}) ->
    refuse_connection(Sock, {bad_header, Other});

handle_input(Callback, Data, _State) ->
    throw({bad_input, Callback, Data}).

%% Offer a protocol version to the client.  Connection.start only
%% includes a major and minor version number, Luckily 0-9 and 0-9-1
%% are similar enough that clients will be happy with either.
start_connection({ProtocolMajor, ProtocolMinor, _ProtocolRevision},
                 Protocol,
                 State = #v1{sock = Sock, connection = Connection}) ->
    Start = #'connection.start'{ version_major = ProtocolMajor,
                                 version_minor = ProtocolMinor,
                                 server_properties = server_properties(),
                                 mechanisms = <<"PLAIN AMQPLAIN">>,
                                 locales = <<"en_US">> },
    ok = send_on_channel0(Sock, Start, Protocol),
    {State#v1{connection = Connection#connection{
                             timeout_sec = ?NORMAL_TIMEOUT,
                             protocol = Protocol},
              connection_state = starting},
     frame_header, 7}.

refuse_connection(Sock, Exception) ->
    ok = inet_op(fun () -> rabbit_net:send(Sock, <<"AMQP",0,0,9,1>>) end),
    throw(Exception).

ensure_stats_timer(State = #v1{stats_timer = StatsTimer}) ->
    Self = self(),
    State#v1{stats_timer = rabbit_event:ensure_stats_timer_after(
                             StatsTimer,
                             fun() -> emit_stats(Self) end)}.

%%--------------------------------------------------------------------------

handle_method0(MethodName, FieldsBin,
               State = #v1{connection = #connection{protocol = Protocol}}) ->
    try
        handle_method0(Protocol:decode_method_fields(MethodName, FieldsBin),
                       State)
    catch exit:Reason ->
            CompleteReason = case Reason of
                                 #amqp_error{method = none} ->
                                     Reason#amqp_error{method = MethodName};
                                 OtherReason -> OtherReason
                             end,
            case ?IS_RUNNING(State) of
                true  -> send_exception(State, 0, CompleteReason);
                %% We don't trust the client at this point - force
                %% them to wait for a bit so they can't DOS us with
                %% repeated failed logins etc.
                false -> timer:sleep(?SILENT_CLOSE_DELAY * 1000),
                         throw({channel0_error, State#v1.connection_state,
                                CompleteReason})
            end
    end.

handle_method0(#'connection.start_ok'{mechanism = Mechanism,
                                      response = Response,
                                      client_properties = ClientProperties},
               State = #v1{connection_state = starting,
                           connection = Connection =
                               #connection{protocol = Protocol},
                           sock = Sock}) ->
    User = rabbit_access_control:check_login(Mechanism, Response),
    Tune = #'connection.tune'{channel_max = 0,
                              frame_max = ?FRAME_MAX,
                              heartbeat = 0},
    ok = send_on_channel0(Sock, Tune, Protocol),
    State#v1{connection_state = tuning,
             connection = Connection#connection{
                            user = User,
                            client_properties = ClientProperties}};
handle_method0(#'connection.tune_ok'{frame_max = FrameMax,
                                     heartbeat = ClientHeartbeat},
               State = #v1{connection_state = tuning,
                           connection = Connection,
                           sock = Sock,
                           start_heartbeat_fun = SHF}) ->
    if (FrameMax /= 0) and (FrameMax < ?FRAME_MIN_SIZE) ->
            rabbit_misc:protocol_error(
              not_allowed, "frame_max=~w < ~w min size",
              [FrameMax, ?FRAME_MIN_SIZE]);
       (?FRAME_MAX /= 0) and (FrameMax > ?FRAME_MAX) ->
            rabbit_misc:protocol_error(
              not_allowed, "frame_max=~w > ~w max size",
              [FrameMax, ?FRAME_MAX]);
       true ->
            Heartbeater = SHF(Sock, ClientHeartbeat),
            State#v1{connection_state = opening,
                     connection = Connection#connection{
                                    timeout_sec = ClientHeartbeat,
                                    frame_max = FrameMax},
                     heartbeater = Heartbeater}
    end;

handle_method0(#'connection.open'{virtual_host = VHostPath},

               State = #v1{connection_state = opening,
                           connection = Connection = #connection{
                                          user = User,
                                          protocol = Protocol},
                           sock = Sock}) ->
    ok = rabbit_access_control:check_vhost_access(User, VHostPath),
    NewConnection = Connection#connection{vhost = VHostPath},
    ok = send_on_channel0(Sock, #'connection.open_ok'{}, Protocol),
    State1 = internal_conserve_memory(
               rabbit_alarm:register(self(), {?MODULE, conserve_memory, []}),
               State#v1{connection_state = running,
                        connection = NewConnection}),
    rabbit_event:notify(
      connection_created,
      [{Item, i(Item, State1)} || Item <- ?CREATION_EVENT_KEYS]),
    State1;
handle_method0(#'connection.close'{}, State) when ?IS_RUNNING(State) ->
    lists:foreach(fun rabbit_framing_channel:shutdown/1, all_channels()),
    maybe_close(State#v1{connection_state = closing});
handle_method0(#'connection.close'{},
               State = #v1{connection_state = CS,
                           connection = #connection{protocol = Protocol},
                           sock = Sock})
  when CS =:= closing; CS =:= closed ->
    %% We're already closed or closing, so we don't need to cleanup
    %% anything.
    ok = send_on_channel0(Sock, #'connection.close_ok'{}, Protocol),
    State;
handle_method0(#'connection.close_ok'{},
               State = #v1{connection_state = closed}) ->
    self() ! terminate_connection,
    State;
handle_method0(_Method, State = #v1{connection_state = CS})
  when CS =:= closing; CS =:= closed ->
    State;
handle_method0(_Method, #v1{connection_state = S}) ->
    rabbit_misc:protocol_error(
      channel_error, "unexpected method in connection state ~w", [S]).

send_on_channel0(Sock, Method, Protocol) ->
    ok = rabbit_writer:internal_send_command(Sock, 0, Method, Protocol).

%%--------------------------------------------------------------------------

infos(Items, State) -> [{Item, i(Item, State)} || Item <- Items].

i(pid, #v1{}) ->
    self();
i(address, #v1{sock = Sock}) ->
    {ok, {A, _}} = rabbit_net:sockname(Sock),
    A;
i(port, #v1{sock = Sock}) ->
    {ok, {_, P}} = rabbit_net:sockname(Sock),
    P;
i(peer_address, #v1{sock = Sock}) ->
    {ok, {A, _}} = rabbit_net:peername(Sock),
    A;
i(ssl_subject, #v1{sock = Sock}) ->
    get_ssl_info(fun (Cert) ->
                         TBSCert = Cert#'OTPCertificate'.tbsCertificate,
                         Subj = TBSCert#'OTPTBSCertificate'.subject,
                         {ok, Subj}
                 end,
                 Sock);
i(peer_port, #v1{sock = Sock}) ->
    {ok, {_, P}} = rabbit_net:peername(Sock),
    P;
i(SockStat, #v1{sock = Sock}) when SockStat =:= recv_oct;
                                   SockStat =:= recv_cnt;
                                   SockStat =:= send_oct;
                                   SockStat =:= send_cnt;
                                   SockStat =:= send_pend ->
    case rabbit_net:getstat(Sock, [SockStat]) of
        {ok, [{SockStat, StatVal}]} -> StatVal;
        {error, einval}             -> undefined;
        {error, Error}              -> throw({cannot_get_socket_stats, Error})
    end;
i(state, #v1{connection_state = S}) ->
    S;
i(channels, #v1{}) ->
    length(all_channels());
i(protocol, #v1{connection = #connection{protocol = none}}) ->
    none;
i(protocol, #v1{connection = #connection{protocol = Protocol}}) ->
    Protocol:version();
i(user, #v1{connection = #connection{user = #user{username = Username}}}) ->
    Username;
i(user, #v1{connection = #connection{user = none}}) ->
    '';
i(vhost, #v1{connection = #connection{vhost = VHost}}) ->
    VHost;
i(timeout, #v1{connection = #connection{timeout_sec = Timeout}}) ->
    Timeout;
i(frame_max, #v1{connection = #connection{frame_max = FrameMax}}) ->
    FrameMax;
i(client_properties, #v1{connection = #connection{
                           client_properties = ClientProperties}}) ->
    ClientProperties;
i(Item, #v1{}) ->
    throw({bad_argument, Item}).

get_ssl_info(F, Sock) ->
    io:format("Peer cert: ~p~n", [rabbit_net:peercert(Sock)]),
    case rabbit_net:peercert(Sock) of
        nossl               -> nossl;
        no_peer_certificate -> no_peer_certificate;
        {ok, Cert}          ->
            io:format("Some information: ~p~n", [F(Cert)]),
            F(Cert)
    end.

%%--------------------------------------------------------------------------

send_to_new_channel(Channel, AnalyzedFrame, State) ->
    #v1{sock = Sock, queue_collector = Collector,
        channel_sup_sup_pid = ChanSupSup,
        connection = #connection{protocol  = Protocol,
                                 frame_max = FrameMax,
                                 user      = #user{username = Username},
                                 vhost     = VHost}} = State,
    {ok, ChSupPid, ChFrPid} =
        rabbit_channel_sup_sup:start_channel(
          ChanSupSup, {Protocol, Sock, Channel, FrameMax,
                       self(), Username, VHost, Collector}),
    put({channel, Channel}, {ch_fr_pid, ChFrPid}),
    put({ch_sup_pid, ChSupPid}, {{channel, Channel}, {ch_fr_pid, ChFrPid}}),
    put({ch_fr_pid, ChFrPid}, {channel, Channel}),
    ok = rabbit_framing_channel:process(ChFrPid, AnalyzedFrame).

log_channel_error(ConnectionState, Channel, Reason) ->
    rabbit_log:error("connection ~p (~p), channel ~p - error:~n~p~n",
                     [self(), ConnectionState, Channel, Reason]).

handle_exception(State = #v1{connection_state = closed}, Channel, Reason) ->
    log_channel_error(closed, Channel, Reason),
    State;
handle_exception(State = #v1{connection_state = CS}, Channel, Reason) ->
    log_channel_error(CS, Channel, Reason),
    send_exception(State, Channel, Reason).

send_exception(State = #v1{connection = #connection{protocol = Protocol}},
               Channel, Reason) ->
    {ShouldClose, CloseChannel, CloseMethod} =
        map_exception(Channel, Reason, Protocol),
    NewState = case ShouldClose of
                   true  -> terminate_channels(),
                            close_connection(State);
                   false -> close_channel(Channel, State)
               end,
    ok = rabbit_writer:internal_send_command(
           NewState#v1.sock, CloseChannel, CloseMethod, Protocol),
    NewState.

map_exception(Channel, Reason, Protocol) ->
    {SuggestedClose, ReplyCode, ReplyText, FailedMethod} =
        lookup_amqp_exception(Reason, Protocol),
    ShouldClose = SuggestedClose or (Channel == 0),
    {ClassId, MethodId} = case FailedMethod of
                              {_, _} -> FailedMethod;
                              none   -> {0, 0};
                              _      -> Protocol:method_id(FailedMethod)
                          end,
    {CloseChannel, CloseMethod} =
        case ShouldClose of
            true -> {0, #'connection.close'{reply_code = ReplyCode,
                                            reply_text = ReplyText,
                                            class_id = ClassId,
                                            method_id = MethodId}};
            false -> {Channel, #'channel.close'{reply_code = ReplyCode,
                                                reply_text = ReplyText,
                                                class_id = ClassId,
                                                method_id = MethodId}}
        end,
    {ShouldClose, CloseChannel, CloseMethod}.

lookup_amqp_exception(#amqp_error{name        = Name,
                                  explanation = Expl,
                                  method      = Method},
                      Protocol) ->
    {ShouldClose, Code, Text} = Protocol:lookup_amqp_exception(Name),
    ExplBin = amqp_exception_explanation(Text, Expl),
    {ShouldClose, Code, ExplBin, Method};
lookup_amqp_exception(Other, Protocol) ->
    rabbit_log:warning("Non-AMQP exit reason '~p'~n", [Other]),
    {ShouldClose, Code, Text} = Protocol:lookup_amqp_exception(internal_error),
    {ShouldClose, Code, Text, none}.

amqp_exception_explanation(Text, Expl) ->
    ExplBin = list_to_binary(Expl),
    CompleteTextBin = <<Text/binary, " - ", ExplBin/binary>>,
    if size(CompleteTextBin) > 255 -> <<CompleteTextBin:252/binary, "...">>;
       true                        -> CompleteTextBin
    end.

internal_emit_stats(State) ->
    rabbit_event:notify(connection_stats,
                        [{Item, i(Item, State)} || Item <- ?STATISTICS_KEYS]).<|MERGE_RESOLUTION|>--- conflicted
+++ resolved
@@ -33,13 +33,9 @@
 -include("rabbit_framing.hrl").
 -include("rabbit.hrl").
 
-<<<<<<< HEAD
 -include_lib("public_key/include/public_key.hrl").
 
--export([start_link/0, info_keys/0, info/1, info/2, shutdown/2]).
-=======
 -export([start_link/3, info_keys/0, info/1, info/2, shutdown/2]).
->>>>>>> 4fec65f1
 
 -export([system_continue/3, system_terminate/4, system_code_change/4]).
 
@@ -75,15 +71,10 @@
                               protocol, user, vhost, timeout, frame_max,
                               client_properties]).
 
-<<<<<<< HEAD
--define(INFO_KEYS,
-        [pid, address, port, peer_address, peer_port,
-         recv_oct, recv_cnt, send_oct, send_cnt, send_pend,
-         state, channels, user, vhost, timeout, frame_max, client_properties,
-         ssl_subject, ssl_fingerprint, ssl_ca]).
-=======
--define(INFO_KEYS, ?CREATION_EVENT_KEYS ++ ?STATISTICS_KEYS -- [pid]).
->>>>>>> 4fec65f1
+-define(SSL_KEYS,
+        [ssl_subject, ssl_fingerprint, ssl_ca]).
+
+-define(INFO_KEYS, ?CREATION_EVENT_KEYS ++ ?STATISTICS_KEYS ++ SSL_KEYS -- [pid]).
 
 %% connection lifecycle
 %%
