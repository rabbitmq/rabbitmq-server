%%   The contents of this file are subject to the Mozilla Public License
%%   Version 1.1 (the "License"); you may not use this file except in
%%   compliance with the License. You may obtain a copy of the License at
%%   http://www.mozilla.org/MPL/
%%
%%   Software distributed under the License is distributed on an "AS IS"
%%   basis, WITHOUT WARRANTY OF ANY KIND, either express or implied. See the
%%   License for the specific language governing rights and limitations
%%   under the License.
%%
%%   The Original Code is RabbitMQ.
%%
%%   The Initial Developers of the Original Code are LShift Ltd,
%%   Cohesive Financial Technologies LLC, and Rabbit Technologies Ltd.
%%
%%   Portions created before 22-Nov-2008 00:00:00 GMT by LShift Ltd,
%%   Cohesive Financial Technologies LLC, or Rabbit Technologies Ltd
%%   are Copyright (C) 2007-2008 LShift Ltd, Cohesive Financial
%%   Technologies LLC, and Rabbit Technologies Ltd.
%%
%%   Portions created by LShift Ltd are Copyright (C) 2007-2010 LShift
%%   Ltd. Portions created by Cohesive Financial Technologies LLC are
%%   Copyright (C) 2007-2010 Cohesive Financial Technologies
%%   LLC. Portions created by Rabbit Technologies Ltd are Copyright
%%   (C) 2007-2010 Rabbit Technologies Ltd.
%%
%%   All Rights Reserved.
%%
%%   Contributor(s): ______________________________________.
%%

-module(rabbit_exchange).
-include("rabbit.hrl").
-include("rabbit_framing.hrl").

-export([recover/0, declare/6, lookup/1, lookup_or_die/1, list/1, info_keys/0,
         info/1, info/2, info_all/1, info_all/2, publish/2, delete/2]).
%% this must be run inside a mnesia tx
-export([maybe_auto_delete/1]).
-export([assert_equivalence/6, assert_args_equivalence/2, check_type/1]).

%%----------------------------------------------------------------------------

-ifdef(use_specs).

-export_type([name/0, type/0]).

-type(name() :: rabbit_types:r('exchange')).
-type(type() :: atom()).

-spec(recover/0 :: () -> 'ok').
-spec(declare/6 ::
        (name(), type(), boolean(), boolean(), boolean(),
         rabbit_framing:amqp_table())
        -> rabbit_types:exchange()).
-spec(check_type/1 ::
        (binary()) -> atom() | rabbit_types:connection_exit()).
-spec(assert_equivalence/6 ::
        (rabbit_types:exchange(), atom(), boolean(), boolean(), boolean(),
         rabbit_framing:amqp_table())
        -> 'ok' | rabbit_types:connection_exit()).
-spec(assert_args_equivalence/2 ::
        (rabbit_types:exchange(), rabbit_framing:amqp_table())
        -> 'ok' | rabbit_types:connection_exit()).
-spec(lookup/1 ::
        (name()) -> rabbit_types:ok(rabbit_types:exchange()) |
                    rabbit_types:error('not_found')).
-spec(lookup_or_die/1 ::
        (name()) -> rabbit_types:exchange() |
                    rabbit_types:channel_exit()).
-spec(list/1 :: (rabbit_types:vhost()) -> [rabbit_types:exchange()]).
-spec(info_keys/0 :: () -> rabbit_types:info_keys()).
-spec(info/1 :: (rabbit_types:exchange()) -> rabbit_types:infos()).
-spec(info/2 ::
        (rabbit_types:exchange(), rabbit_types:info_keys())
        -> rabbit_types:infos()).
-spec(info_all/1 :: (rabbit_types:vhost()) -> [rabbit_types:infos()]).
-spec(info_all/2 ::(rabbit_types:vhost(), rabbit_types:info_keys())
                    -> [rabbit_types:infos()]).
-spec(publish/2 :: (rabbit_types:exchange(), rabbit_types:delivery())
                   -> {rabbit_router:routing_result(), [pid()]}).
-spec(delete/2 ::
        (name(), boolean())-> 'ok' |
                              rabbit_types:error('not_found') |
                              rabbit_types:error('in_use')).
-spec(maybe_auto_delete/1::
        (rabbit_types:exchange())
        -> 'not_deleted' | {'deleted', rabbit_binding:deletions()}).

-endif.

%%----------------------------------------------------------------------------

-define(INFO_KEYS, [name, type, durable, auto_delete, internal, arguments]).

recover() ->
    Xs = rabbit_misc:table_fold(
           fun (X, Acc) ->
                   ok = mnesia:write(rabbit_exchange, X, write),
                   [X | Acc]
           end, [], rabbit_durable_exchange),
    Bs = rabbit_binding:recover(),
    recover_with_bindings(
      lists:keysort(#binding.source, Bs),
      lists:keysort(#exchange.name, Xs), []).

recover_with_bindings([B = #binding{source = XName} | Rest],
                      Xs = [#exchange{name = XName} | _],
                      Bindings) ->
    recover_with_bindings(Rest, Xs, [B | Bindings]);
recover_with_bindings(Bs, [X = #exchange{type = Type} | Xs], Bindings) ->
    (type_to_module(Type)):recover(X, Bindings),
    recover_with_bindings(Bs, Xs, []);
recover_with_bindings([], [], []) ->
    ok.

declare(XName, Type, Durable, AutoDelete, Internal, Args) ->
    X = #exchange{name        = XName,
                  type        = Type,
                  durable     = Durable,
                  auto_delete = AutoDelete,
                  internal    = Internal,
                  arguments   = Args},
    %% We want to upset things if it isn't ok; this is different from
    %% the other hooks invocations, where we tend to ignore the return
    %% value.
    TypeModule = type_to_module(Type),
    ok = TypeModule:validate(X),
    case rabbit_misc:execute_mnesia_transaction(
           fun () ->
                   case mnesia:wread({rabbit_exchange, XName}) of
                       [] ->
                           ok = mnesia:write(rabbit_exchange, X, write),
                           ok = case Durable of
                                    true ->
                                        mnesia:write(rabbit_durable_exchange,
                                                     X, write);
                                    false ->
                                        ok
                           end,
                           {new, X};
                       [ExistingX] ->
                           {existing, ExistingX}
                   end
           end) of
        {new, X}      -> TypeModule:create(X),
                         rabbit_event:notify(exchange_created, info(X)),
                         X;
        {existing, X} -> X;
        Err           -> Err
    end.

%% Used with atoms from records; e.g., the type is expected to exist.
type_to_module(T) ->
    {ok, Module} = rabbit_exchange_type_registry:lookup_module(T),
    Module.

%% Used with binaries sent over the wire; the type may not exist.
check_type(TypeBin) ->
    case rabbit_exchange_type_registry:binary_to_type(TypeBin) of
        {error, not_found} ->
            rabbit_misc:protocol_error(
              command_invalid, "unknown exchange type '~s'", [TypeBin]);
        T ->
            case rabbit_exchange_type_registry:lookup_module(T) of
                {error, not_found} -> rabbit_misc:protocol_error(
                                        command_invalid,
                                        "invalid exchange type '~s'", [T]);
                {ok, _Module}      -> T
            end
    end.

assert_equivalence(X = #exchange{ durable     = Durable,
                                  auto_delete = AutoDelete,
                                  internal    = Internal,
                                  type        = Type},
                   Type, Durable, AutoDelete, Internal, RequiredArgs) ->
    (type_to_module(Type)):assert_args_equivalence(X, RequiredArgs);
assert_equivalence(#exchange{ name = Name }, 
                   _Type, _Durable, _Internal, _AutoDelete,
                   _Args) ->
    rabbit_misc:protocol_error(
<<<<<<< HEAD
      not_allowed,
      "cannot redeclare ~s with different type, durable, " ++
          "internal or autodelete value",
=======
      precondition_failed,
      "cannot redeclare ~s with different type, durable or autodelete value",
>>>>>>> 4e4cdeb8
      [rabbit_misc:rs(Name)]).

assert_args_equivalence(#exchange{ name = Name, arguments = Args },
                        RequiredArgs) ->
    %% The spec says "Arguments are compared for semantic
    %% equivalence".  The only arg we care about is
    %% "alternate-exchange".
    rabbit_misc:assert_args_equivalence(Args, RequiredArgs, Name,
                                        [<<"alternate-exchange">>]).

lookup(Name) ->
    rabbit_misc:dirty_read({rabbit_exchange, Name}).

lookup_or_die(Name) ->
    case lookup(Name) of
        {ok, X}            -> X;
        {error, not_found} -> rabbit_misc:not_found(Name)
    end.

list(VHostPath) ->
    mnesia:dirty_match_object(
      rabbit_exchange,
      #exchange{name = rabbit_misc:r(VHostPath, exchange), _ = '_'}).

info_keys() -> ?INFO_KEYS.

map(VHostPath, F) ->
    %% TODO: there is scope for optimisation here, e.g. using a
    %% cursor, parallelising the function invocation
    lists:map(F, list(VHostPath)).

infos(Items, X) -> [{Item, i(Item, X)} || Item <- Items].

i(name,        #exchange{name        = Name})       -> Name;
i(type,        #exchange{type        = Type})       -> Type;
i(durable,     #exchange{durable     = Durable})    -> Durable;
i(auto_delete, #exchange{auto_delete = AutoDelete}) -> AutoDelete;
i(internal,    #exchange{internal    = Internal})   -> Internal;
i(arguments,   #exchange{arguments   = Arguments})  -> Arguments;
i(Item, _) -> throw({bad_argument, Item}).

info(X = #exchange{}) -> infos(?INFO_KEYS, X).

info(X = #exchange{}, Items) -> infos(Items, X).

info_all(VHostPath) -> map(VHostPath, fun (X) -> info(X) end).

info_all(VHostPath, Items) -> map(VHostPath, fun (X) -> info(X, Items) end).

publish(X = #exchange{name = XName}, Delivery) ->
    rabbit_router:deliver(
      route(Delivery, {queue:from_list([X]), XName, []}),
      Delivery).

route(Delivery, {WorkList, SeenXs, QNames}) ->
    case queue:out(WorkList) of
        {empty, _WorkList} ->
            lists:usort(QNames);
        {{value, X = #exchange{type = Type}}, WorkList1} ->
            DstNames = process_alternate(
                         X, ((type_to_module(Type)):route(X, Delivery))),
            route(Delivery,
                  lists:foldl(fun process_route/2, {WorkList1, SeenXs, QNames},
                              DstNames))
    end.

process_alternate(#exchange{name = XName, arguments = Args}, []) ->
    case rabbit_misc:r_arg(XName, exchange, Args, <<"alternate-exchange">>) of
        undefined -> [];
        AName     -> [AName]
    end;
process_alternate(_X, Results) ->
    Results.

process_route(#resource{kind = exchange} = XName,
              {_WorkList, XName, _QNames} = Acc) ->
    Acc;
process_route(#resource{kind = exchange} = XName,
              {WorkList, #resource{kind = exchange} = SeenX, QNames}) ->
    {case lookup(XName) of
         {ok, X}            -> queue:in(X, WorkList);
         {error, not_found} -> WorkList
     end, gb_sets:from_list([SeenX, XName]), QNames};
process_route(#resource{kind = exchange} = XName,
              {WorkList, SeenXs, QNames} = Acc) ->
    case gb_sets:is_element(XName, SeenXs) of
        true  -> Acc;
        false -> {case lookup(XName) of
                      {ok, X}            -> queue:in(X, WorkList);
                      {error, not_found} -> WorkList
                  end, gb_sets:add_element(XName, SeenXs), QNames}
    end;
process_route(#resource{kind = queue} = QName,
              {WorkList, SeenXs, QNames}) ->
    {WorkList, SeenXs, [QName | QNames]}.

call_with_exchange(XName, Fun) ->
    rabbit_misc:execute_mnesia_transaction(
      fun () -> case mnesia:read({rabbit_exchange, XName}) of
                   []  -> {error, not_found};
                   [X] -> Fun(X)
               end
      end).

delete(XName, IfUnused) ->
    Fun = case IfUnused of
              true  -> fun conditional_delete/1;
              false -> fun unconditional_delete/1
          end,
    case call_with_exchange(XName, Fun) of
        {deleted, X, Bs, Deletions} ->
            ok = rabbit_binding:process_deletions(
                   rabbit_binding:add_deletion(
                     XName, {X, deleted, Bs}, Deletions));
        Error = {error, _InUseOrNotFound} ->
            Error
    end.

maybe_auto_delete(#exchange{auto_delete = false}) ->
    not_deleted;
maybe_auto_delete(#exchange{auto_delete = true} = X) ->
    case conditional_delete(X) of
        {error, in_use}             -> not_deleted;
        {deleted, X, [], Deletions} -> {deleted, Deletions}
    end.

conditional_delete(X = #exchange{name = XName}) ->
    case rabbit_binding:has_for_source(XName) of
        false  -> unconditional_delete(X);
        true   -> {error, in_use}
    end.

unconditional_delete(X = #exchange{name = XName}) ->
    ok = mnesia:delete({rabbit_durable_exchange, XName}),
    ok = mnesia:delete({rabbit_exchange, XName}),
    Bindings = rabbit_binding:remove_for_source(XName),
    {deleted, X, Bindings, rabbit_binding:remove_for_destination(XName)}.<|MERGE_RESOLUTION|>--- conflicted
+++ resolved
@@ -180,14 +180,9 @@
                    _Type, _Durable, _Internal, _AutoDelete,
                    _Args) ->
     rabbit_misc:protocol_error(
-<<<<<<< HEAD
-      not_allowed,
+      precondition_failed,
       "cannot redeclare ~s with different type, durable, " ++
           "internal or autodelete value",
-=======
-      precondition_failed,
-      "cannot redeclare ~s with different type, durable or autodelete value",
->>>>>>> 4e4cdeb8
       [rabbit_misc:rs(Name)]).
 
 assert_args_equivalence(#exchange{ name = Name, arguments = Args },
