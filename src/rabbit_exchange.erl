--- conflicted
+++ resolved
@@ -214,23 +214,19 @@
                       topic_matches(BindingKey, RoutingKey)]),
     lookup_qpids(mnesia:async_dirty(fun qlc:e/1, [Query]));
 
-<<<<<<< HEAD
-route(X = #exchange{name = Name}, RoutingKey) ->
-=======
 route(X = #exchange{type = fanout}, _) ->
     route_internal(X, '_');
 
 route(X = #exchange{type = direct}, RoutingKey) ->
     route_internal(X, RoutingKey).
 
-route_internal(#exchange{name = Name}, RoutingKey) ->
->>>>>>> 358f4d29
+route_internal(X = #exchange{name = Name}, RoutingKey) ->
     MatchHead = #route{binding = #binding{exchange_name = Name,
                                           key = RoutingKey,
                                           queue_name = '$1'}},
     rabbit_cache:read_through({X, RoutingKey},
-        fun() -> lookup_qpids(mnesia:dirty_select(route, [{MatchHead, [], ['$1']}])) end).
-
+        fun() -> lookup_qpids(mnesia:dirty_select(route, 
+                              [{MatchHead, [], ['$1']}])) end).
 
 lookup_qpids(Queues) ->
     sets:fold(
