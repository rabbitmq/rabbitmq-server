--- conflicted
+++ resolved
@@ -55,12 +55,8 @@
 -export([append_file/2, ensure_parent_dirs_exist/1]).
 -export([format_stderr/2]).
 -export([start_applications/1, stop_applications/1]).
-<<<<<<< HEAD
--export([unfold/2, ceil/1]).
+-export([unfold/2, ceil/1, queue_fold/3]).
 -export([sort_field_table/1]).
-=======
--export([unfold/2, ceil/1, queue_fold/3]).
->>>>>>> b22d7975
 
 -import(mnesia).
 -import(lists).
@@ -131,11 +127,8 @@
 -spec(stop_applications/1 :: ([atom()]) -> 'ok').
 -spec(unfold/2  :: (fun ((A) -> ({'true', B, A} | 'false')), A) -> {[B], A}).
 -spec(ceil/1 :: (number()) -> number()).
-<<<<<<< HEAD
+-spec(queue_fold/3 :: (fun ((any(), B) -> B), B, queue()) -> B).
 -spec(sort_field_table/1 :: (amqp_table()) -> amqp_table()).
-=======
--spec(queue_fold/3 :: (fun ((any(), B) -> B), B, queue()) -> B).
->>>>>>> b22d7975
 
 -endif.
 
@@ -498,16 +491,6 @@
 
 ceil(N) ->
     T = trunc(N),
-<<<<<<< HEAD
-    case N - T of
-        0 -> N;
-        _ -> 1 + T
-    end.
-
-%% Sorts a list of AMQP table fields as per the AMQP spec
-sort_field_table(Arguments) ->
-    lists:keysort(1, Arguments).
-=======
     case N == T of
         true  -> T;
         false -> 1 + T
@@ -518,4 +501,7 @@
         {empty, _Q}      -> Init;
         {{value, V}, Q1} -> queue_fold(Fun, Fun(V, Init), Q1)
     end.
->>>>>>> b22d7975
+
+%% Sorts a list of AMQP table fields as per the AMQP spec
+sort_field_table(Arguments) ->
+    lists:keysort(1, Arguments).