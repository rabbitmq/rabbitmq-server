--- conflicted
+++ resolved
@@ -162,17 +162,9 @@
 
 bq_init(BQ, Q, Recover) ->
     Self = self(),
-<<<<<<< HEAD
     BQ:init(Q, Recover,
+            rabbit_amqqueue:run_backing_queue_async(Self, _, _),
             fun (Mod, Fun) ->
-                    rabbit_amqqueue:run_backing_queue_async(Self, Mod, Fun)
-            end,
-            fun (Mod, Fun) ->
-=======
-    BQ:init(QName, IsDurable, Recover,
-            rabbit_amqqueue:run_backing_queue_async(Self, _),
-            fun (Fun) ->
->>>>>>> cff807cf
                     rabbit_misc:with_exit_handler(
                       fun () -> error end,
                       fun () ->
@@ -560,16 +552,12 @@
     end.
 
 requeue_and_run(AckTags, State = #q{backing_queue = BQ, ttl=TTL}) ->
-<<<<<<< HEAD
     run_backing_queue(
       BQ, fun (M, BQS) ->
                   {_MsgIds, BQS1} =
                       M:requeue(AckTags, reset_msg_expiry_fun(TTL), BQS),
                   BQS1
           end, State).
-=======
-    run_backing_queue(BQ:requeue(AckTags, reset_msg_expiry_fun(TTL), _), State).
->>>>>>> cff807cf
 
 fetch(AckRequired, State = #q{backing_queue_state = BQS,
                               backing_queue       = BQ}) ->
@@ -672,11 +660,7 @@
 qname(#q{q = #amqqueue{name = QName}}) -> QName.
 
 backing_queue_idle_timeout(State = #q{backing_queue = BQ}) ->
-<<<<<<< HEAD
-    run_backing_queue(BQ, fun (M, BQS) -> M:idle_timeout(BQS) end, State).
-=======
-    run_backing_queue(BQ:idle_timeout(_), State).
->>>>>>> cff807cf
+    run_backing_queue(BQ, _:idle_timeout(_), State).
 
 run_backing_queue(Mod, Fun, State = #q{backing_queue = BQ,
                                        backing_queue_state = BQS}) ->
@@ -711,9 +695,7 @@
     State#q{backing_queue_state = BQ:discard(Message, ChPid, BQS)}.
 
 reset_msg_expiry_fun(TTL) ->
-    fun(MsgProps) ->
-            MsgProps#message_properties{expiry = calculate_msg_expiry(TTL)}
-    end.
+    _#message_properties{expiry = calculate_msg_expiry(TTL)}.
 
 message_properties(#q{ttl=TTL}) ->
     #message_properties{expiry = calculate_msg_expiry(TTL)}.
@@ -1113,8 +1095,7 @@
 
 handle_cast({unblock, ChPid}, State) ->
     noreply(
-      possibly_unblock(State, ChPid,
-                       fun (C) -> C#cr{is_limit_active = false} end));
+      possibly_unblock(State, ChPid, _#cr{is_limit_active = false}));
 
 handle_cast({notify_sent, ChPid}, State) ->
     noreply(
