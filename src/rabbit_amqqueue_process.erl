%%   The contents of this file are subject to the Mozilla Public License
%%   Version 1.1 (the "License"); you may not use this file except in
%%   compliance with the License. You may obtain a copy of the License at
%%   http://www.mozilla.org/MPL/
%%
%%   Software distributed under the License is distributed on an "AS IS"
%%   basis, WITHOUT WARRANTY OF ANY KIND, either express or implied. See the
%%   License for the specific language governing rights and limitations
%%   under the License.
%%
%%   The Original Code is RabbitMQ.
%%
%%   The Initial Developers of the Original Code are LShift Ltd,
%%   Cohesive Financial Technologies LLC, and Rabbit Technologies Ltd.
%%
%%   Portions created before 22-Nov-2008 00:00:00 GMT by LShift Ltd,
%%   Cohesive Financial Technologies LLC, or Rabbit Technologies Ltd
%%   are Copyright (C) 2007-2008 LShift Ltd, Cohesive Financial
%%   Technologies LLC, and Rabbit Technologies Ltd.
%%
%%   Portions created by LShift Ltd are Copyright (C) 2007-2009 LShift
%%   Ltd. Portions created by Cohesive Financial Technologies LLC are
%%   Copyright (C) 2007-2009 Cohesive Financial Technologies
%%   LLC. Portions created by Rabbit Technologies Ltd are Copyright
%%   (C) 2007-2009 Rabbit Technologies Ltd.
%%
%%   All Rights Reserved.
%%
%%   Contributor(s): ______________________________________.
%%

-module(rabbit_amqqueue_process).
-include("rabbit.hrl").
-include("rabbit_framing.hrl").

-behaviour(gen_server2).

-define(UNSENT_MESSAGE_LIMIT, 100).
-define(HIBERNATE_AFTER_MIN, 1000).
-define(DESIRED_HIBERNATE, 10000).
-define(MINIMUM_MEMORY_REPORT_TIME_INTERVAL, 10000). %% 10 seconds in milliseconds

-export([start_link/1]).

-export([init/1, terminate/2, code_change/3, handle_call/3, handle_cast/2,
         handle_info/2, handle_pre_hibernate/1]).

-import(queue).
-import(erlang).
-import(lists).

% Queue's state
-record(q, {q,
            owner,
            exclusive_consumer,
            has_had_consumers,
            mixed_state,
            next_msg_id,
            active_consumers,
            blocked_consumers,
            memory_report_timer
           }).

-record(consumer, {tag, ack_required}).

-record(tx, {ch_pid, pending_messages, pending_acks}).

%% These are held in our process dictionary
-record(cr, {consumer_count,
             ch_pid,
             limiter_pid,
             monitor_ref,
             unacked_messages,
             is_limit_active,
             txn,
             unsent_message_count}).

-define(INFO_KEYS,
        [name,
         durable,
         auto_delete,
         arguments,
         pid,
         messages_ready,
         messages_unacknowledged,
         messages_uncommitted,
         messages,
         acks_uncommitted,
         consumers,
         transactions,
         memory,
<<<<<<< HEAD
         storage_mode,
         pinned
=======
         storage_mode
>>>>>>> 0e3b669f
        ]).
         
%%----------------------------------------------------------------------------

start_link(Q) ->
    gen_server2:start_link(?MODULE, Q, []).

%%----------------------------------------------------------------------------

<<<<<<< HEAD
init(Q = #amqqueue { name = QName, durable = Durable, pinned = Pinned }) ->
    ?LOGDEBUG("Queue starting - ~p~n", [Q]),
    ok = rabbit_memory_manager:register
           (self(), false, rabbit_amqqueue, set_storage_mode, [self()]),
    ok = case Pinned of
             true -> rabbit_memory_manager:oppress(self());
             false -> ok
         end,
=======
init(Q = #amqqueue { name = QName, durable = Durable }) ->
    ?LOGDEBUG("Queue starting - ~p~n", [Q]),
    ok = rabbit_memory_manager:register
           (self(), false, rabbit_amqqueue, set_storage_mode, [self()]),
>>>>>>> 0e3b669f
    {ok, MS} = rabbit_mixed_queue:init(QName, Durable),
    State = #q{q = Q,
               owner = none,
               exclusive_consumer = none,
               has_had_consumers = false,
               mixed_state = MS,
               next_msg_id = 1,
               active_consumers = queue:new(),
               blocked_consumers = queue:new(),
               memory_report_timer = undefined
              },
    %% first thing we must do is report_memory.
    {ok, start_memory_timer(State), hibernate,
     {backoff, ?HIBERNATE_AFTER_MIN, ?HIBERNATE_AFTER_MIN, ?DESIRED_HIBERNATE}}.

terminate(_Reason, State = #q{mixed_state = MS}) ->
    %% FIXME: How do we cancel active subscriptions?
    State1 = stop_memory_timer(State),
<<<<<<< HEAD
=======
    %% Ensure that any persisted tx messages are removed;
    %% mixed_queue:delete_queue cannot do that for us since neither
    %% mixed_queue nor disk_queue keep a record of uncommitted tx
    %% messages.
    {ok, MS1} = rabbit_mixed_queue:tx_rollback(
                  lists:concat([PM || #tx { pending_messages = PM } <-
                                          all_tx_record()]), MS),
>>>>>>> 0e3b669f
    %% Delete from disk queue first. If we crash at this point, when a
    %% durable queue, we will be recreated at startup, possibly with
    %% partial content. The alternative is much worse however - if we
    %% called internal_delete first, we would then have a race between
    %% the disk_queue delete and a new queue with the same name being
    %% created and published to.
<<<<<<< HEAD
    {ok, _MS} = rabbit_mixed_queue:delete_queue(State1 #q.mixed_state),
=======
    {ok, _MS} = rabbit_mixed_queue:delete_queue(MS1),
>>>>>>> 0e3b669f
    ok = rabbit_amqqueue:internal_delete(qname(State1)).

code_change(_OldVsn, State, _Extra) ->
    {ok, State}.

%%----------------------------------------------------------------------------

reply(Reply, NewState) ->
    assert_invariant(NewState),
    {reply, Reply, start_memory_timer(NewState), hibernate}.

noreply(NewState) ->
    assert_invariant(NewState),
    {noreply, start_memory_timer(NewState), hibernate}.

assert_invariant(#q { active_consumers = AC, mixed_state = MS }) ->
    true = (queue:is_empty(AC) orelse rabbit_mixed_queue:is_empty(MS)).

start_memory_timer(State = #q { memory_report_timer = undefined }) ->
    {ok, TRef} = timer:send_after(?MINIMUM_MEMORY_REPORT_TIME_INTERVAL,
                                  report_memory),
    report_memory(false, State #q { memory_report_timer = TRef });
start_memory_timer(State) ->
    State.

stop_memory_timer(State = #q { memory_report_timer = undefined }) ->
    State;
stop_memory_timer(State = #q { memory_report_timer = TRef }) ->
    {ok, cancel} = timer:cancel(TRef),
    State #q { memory_report_timer = undefined }.

lookup_ch(ChPid) ->
    case get({ch, ChPid}) of
        undefined -> not_found;
        C         -> C
    end.

ch_record(ChPid) ->
    Key = {ch, ChPid},
    case get(Key) of
        undefined ->
            MonitorRef = erlang:monitor(process, ChPid),
            C = #cr{consumer_count = 0,
                    ch_pid = ChPid,
                    monitor_ref = MonitorRef,
                    unacked_messages = dict:new(),
                    is_limit_active = false,
                    txn = none,
                    unsent_message_count = 0},
            put(Key, C),
            C;
        C = #cr{} -> C
    end.

store_ch_record(C = #cr{ch_pid = ChPid}) ->
    put({ch, ChPid}, C).

all_ch_record() ->
    [C || {{ch, _}, C} <- get()].

is_ch_blocked(#cr{unsent_message_count = Count, is_limit_active = Limited}) ->
    Limited orelse Count >= ?UNSENT_MESSAGE_LIMIT.

ch_record_state_transition(OldCR, NewCR) ->
    BlockedOld = is_ch_blocked(OldCR),
    BlockedNew = is_ch_blocked(NewCR),
    if BlockedOld andalso not(BlockedNew) -> unblock;
       BlockedNew andalso not(BlockedOld) -> block;
       true                               -> ok
    end.

record_current_channel_tx(ChPid, Txn) ->
    %% as a side effect this also starts monitoring the channel (if
    %% that wasn't happening already)
    store_ch_record((ch_record(ChPid))#cr{txn = Txn}).
    
deliver_msgs_to_consumers(
  Funs = {PredFun, DeliverFun}, FunAcc,
  State = #q{q = #amqqueue{name = QName},
             active_consumers = ActiveConsumers,
             blocked_consumers = BlockedConsumers,
             next_msg_id = NextId}) ->
    case queue:out(ActiveConsumers) of
        {{value, QEntry = {ChPid, #consumer{tag = ConsumerTag,
                                            ack_required = AckRequired}}},
         ActiveConsumersTail} ->
            C = #cr{limiter_pid = LimiterPid,
                    unsent_message_count = Count,
                    unacked_messages = UAM} = ch_record(ChPid),
            IsMsgReady = PredFun(FunAcc, State),
            case (IsMsgReady andalso
                  rabbit_limiter:can_send( LimiterPid, self(), AckRequired )) of
                true ->
                    {{Msg, IsDelivered, AckTag}, FunAcc1, State1} =
                        DeliverFun(AckRequired, FunAcc, State),
                    ?LOGDEBUG("AMQQUEUE ~p DELIVERY:~n~p~n", [QName, Msg]),
                    rabbit_channel:deliver(
                      ChPid, ConsumerTag, AckRequired,
                      {QName, self(), NextId, IsDelivered, Msg}),
                    NewUAM =
                        case AckRequired of
                            true  -> dict:store(NextId, {Msg, AckTag}, UAM);
                            false -> UAM
                        end,
                    NewC = C#cr{unsent_message_count = Count + 1,
                                unacked_messages = NewUAM},
                    store_ch_record(NewC),
                    {NewActiveConsumers, NewBlockedConsumers} =
                        case ch_record_state_transition(C, NewC) of
                            ok    -> {queue:in(QEntry, ActiveConsumersTail),
                                      BlockedConsumers};
                            block ->
                                {ActiveConsumers1, BlockedConsumers1} =
                                    move_consumers(ChPid,
                                                   ActiveConsumersTail,
                                                   BlockedConsumers),
                                {ActiveConsumers1,
                                 queue:in(QEntry, BlockedConsumers1)}
                        end,
                    State2 = State1 #q {
                               active_consumers = NewActiveConsumers,
                               blocked_consumers = NewBlockedConsumers,
                               next_msg_id = NextId + 1
                                       },
                    deliver_msgs_to_consumers(Funs, FunAcc1, State2);
                %% if IsMsgReady then we've hit the limiter
                false when IsMsgReady ->
                    store_ch_record(C#cr{is_limit_active = true}),
                    {NewActiveConsumers, NewBlockedConsumers} =
                        move_consumers(ChPid,
                                       ActiveConsumers,
                                       BlockedConsumers),
                    deliver_msgs_to_consumers(
                      Funs, FunAcc,
                      State#q{active_consumers = NewActiveConsumers,
                              blocked_consumers = NewBlockedConsumers});
                false ->
                    %% no message was ready, so we don't need to block anyone
                    {FunAcc, State}
            end;
        {empty, _} ->
            {FunAcc, State}
    end.

deliver_from_queue_pred({IsEmpty, _AutoAcks}, _State) ->
    not IsEmpty.
deliver_from_queue_deliver(AckRequired, {false, AutoAcks},
                           State = #q { mixed_state = MS }) ->
    {{Msg, IsDelivered, AckTag, Remaining}, MS1} =
        rabbit_mixed_queue:fetch(MS),
    AutoAcks1 =
        case AckRequired of
            true -> AutoAcks;
            false -> [{Msg, AckTag} | AutoAcks]
        end,
    {{Msg, IsDelivered, AckTag}, {0 == Remaining, AutoAcks1},
     State #q { mixed_state = MS1 }}.

run_message_queue(State = #q { mixed_state = MS }) ->
    Funs = { fun deliver_from_queue_pred/2,
             fun deliver_from_queue_deliver/3 },
    IsEmpty = rabbit_mixed_queue:is_empty(MS),
    {{_IsEmpty1, AutoAcks}, State1} =
        deliver_msgs_to_consumers(Funs, {IsEmpty, []}, State),
    {ok, MS1} =
        rabbit_mixed_queue:ack(AutoAcks, State1 #q.mixed_state),
    State1 #q { mixed_state = MS1 }.

attempt_immediate_delivery(none, _ChPid, Msg, State) ->
    PredFun = fun (IsEmpty, _State) -> not IsEmpty end,
    DeliverFun =
        fun (AckRequired, false, State1) ->
                {AckTag, State2} =
                    case AckRequired of
                        true ->
                            {ok, AckTag1, MS} =
                                rabbit_mixed_queue:publish_delivered(
                                  Msg, State1 #q.mixed_state),
                            {AckTag1, State1 #q { mixed_state = MS }};
                        false ->
                            {noack, State1}
                    end,
                {{Msg, false, AckTag}, true, State2}
        end,
    deliver_msgs_to_consumers({ PredFun, DeliverFun }, false, State);
attempt_immediate_delivery(Txn, ChPid, Msg, State) ->
    {ok, MS} = rabbit_mixed_queue:tx_publish(Msg, State #q.mixed_state),
    record_pending_message(Txn, ChPid, Msg),
    {true, State #q { mixed_state = MS }}.

deliver_or_enqueue(Txn, ChPid, Msg, State) ->
    case attempt_immediate_delivery(Txn, ChPid, Msg, State) of
        {true, NewState} ->
            {true, NewState};
        {false, NewState} ->
            %% Txn is none and no unblocked channels with consumers
            {ok, MS} = rabbit_mixed_queue:publish(Msg, State #q.mixed_state),
            {false, NewState #q { mixed_state = MS }}
    end.

%% all these messages have already been delivered at least once and
%% not ack'd, but need to be either redelivered or requeued
deliver_or_requeue_n([], State) ->
    State;
deliver_or_requeue_n(MsgsWithAcks, State) ->
    Funs = { fun deliver_or_requeue_msgs_pred/2,
             fun deliver_or_requeue_msgs_deliver/3 },
    {{_RemainingLengthMinusOne, AutoAcks, OutstandingMsgs}, NewState} =
        deliver_msgs_to_consumers(
          Funs, {length(MsgsWithAcks), [], MsgsWithAcks}, State),
    {ok, MS} = rabbit_mixed_queue:ack(AutoAcks, NewState #q.mixed_state),
    case OutstandingMsgs of
        [] -> NewState #q { mixed_state = MS };
        _ -> {ok, MS1} = rabbit_mixed_queue:requeue(OutstandingMsgs, MS),
             NewState #q { mixed_state = MS1 }
    end.

deliver_or_requeue_msgs_pred({Len, _AcksAcc, _MsgsWithAcks}, _State) ->
    0 < Len.
deliver_or_requeue_msgs_deliver(
  false, {Len, AcksAcc, [(MsgAckTag = {Msg, _}) | MsgsWithAcks]}, State) ->
    {{Msg, true, noack}, {Len - 1, [MsgAckTag | AcksAcc], MsgsWithAcks}, State};
deliver_or_requeue_msgs_deliver(
  true, {Len, AcksAcc, [{Msg, AckTag} | MsgsWithAcks]}, State) ->
    {{Msg, true, AckTag}, {Len - 1, AcksAcc, MsgsWithAcks}, State}.

add_consumer(ChPid, Consumer, Queue) -> queue:in({ChPid, Consumer}, Queue).

remove_consumer(ChPid, ConsumerTag, Queue) ->
    %% TODO: replace this with queue:filter/2 once we move to R12
    queue:from_list(lists:filter(
                      fun ({CP, #consumer{tag = CT}}) ->
                              (CP /= ChPid) or (CT /= ConsumerTag)
                      end, queue:to_list(Queue))).

remove_consumers(ChPid, Queue) ->
    %% TODO: replace this with queue:filter/2 once we move to R12
    queue:from_list(lists:filter(fun ({CP, _}) -> CP /= ChPid end,
                                 queue:to_list(Queue))).

move_consumers(ChPid, From, To) ->
    {Kept, Removed} = lists:partition(fun ({CP, _}) -> CP /= ChPid end,
                                      queue:to_list(From)),
    {queue:from_list(Kept), queue:join(To, queue:from_list(Removed))}.

possibly_unblock(State, ChPid, Update) ->
    case lookup_ch(ChPid) of
        not_found ->
            State;
        C ->
            NewC = Update(C),
            store_ch_record(NewC),
            case ch_record_state_transition(C, NewC) of
                ok      -> State;
                unblock -> {NewBlockedeConsumers, NewActiveConsumers} =
                               move_consumers(ChPid,
                                              State#q.blocked_consumers,
                                              State#q.active_consumers),
                           run_message_queue(
                             State#q{active_consumers = NewActiveConsumers,
                                     blocked_consumers = NewBlockedeConsumers})
            end
    end.
    
should_auto_delete(#q{q = #amqqueue{auto_delete = false}}) -> false;
should_auto_delete(#q{has_had_consumers = false}) -> false;
should_auto_delete(State) -> is_unused(State).

handle_ch_down(DownPid, State = #q{exclusive_consumer = Holder}) ->
    case lookup_ch(DownPid) of
        not_found -> noreply(State);
        #cr{monitor_ref = MonitorRef, ch_pid = ChPid, txn = Txn,
            unacked_messages = UAM} ->
            erlang:demonitor(MonitorRef),
            erase({ch, ChPid}),
            State1 = State#q{
                       exclusive_consumer = case Holder of
                                                {ChPid, _} -> none;
                                                Other -> Other
                                            end,
                       active_consumers = remove_consumers(
                                            ChPid, State#q.active_consumers),
                       blocked_consumers = remove_consumers(
                                             ChPid, State#q.blocked_consumers)},
            case should_auto_delete(State1) of
                true  ->
                    {stop, normal, State1};
                false -> 
                    State2 = case Txn of
                                 none -> State1;
                                 _    -> rollback_transaction(Txn, State1)
                             end,
                    noreply(
                      deliver_or_requeue_n(
                        [MsgWithAck ||
                            {_MsgId, MsgWithAck} <- dict:to_list(UAM)], State2))
            end
    end.

cancel_holder(ChPid, ConsumerTag, {ChPid, ConsumerTag}) ->
    none;
cancel_holder(_ChPid, _ConsumerTag, Holder) ->
    Holder.

check_queue_owner(none,           _)         -> ok;
check_queue_owner({ReaderPid, _}, ReaderPid) -> ok;
check_queue_owner({_,         _}, _)         -> mismatch.

check_exclusive_access({_ChPid, _ConsumerTag}, _ExclusiveConsume, _State) ->
    in_use;
check_exclusive_access(none, false, _State) ->
    ok;
check_exclusive_access(none, true, State) ->
    case is_unused(State) of
        true  -> ok;
        false -> in_use
    end.

is_unused(State) -> queue:is_empty(State#q.active_consumers) andalso
                        queue:is_empty(State#q.blocked_consumers).

maybe_send_reply(_ChPid, undefined) -> ok;
maybe_send_reply(ChPid, Msg) -> ok = rabbit_channel:send_command(ChPid, Msg).

qname(#q{q = #amqqueue{name = QName}}) -> QName.

lookup_tx(Txn) ->
    case get({txn, Txn}) of
        undefined -> #tx{ch_pid = none,
                         pending_messages = [],
                         pending_acks = []};
        V -> V
    end.

store_tx(Txn, Tx) ->
    put({txn, Txn}, Tx).

erase_tx(Txn) ->
    erase({txn, Txn}).

all_tx_record() ->
    [T || {{txn, _}, T} <- get()].

record_pending_message(Txn, ChPid, Message) ->
    Tx = #tx{pending_messages = Pending} = lookup_tx(Txn),
    record_current_channel_tx(ChPid, Txn),
    store_tx(Txn, Tx #tx { pending_messages = [Message | Pending] }).

record_pending_acks(Txn, ChPid, MsgIds) ->
    Tx = #tx{pending_acks = Pending} = lookup_tx(Txn),
    record_current_channel_tx(ChPid, Txn),
    store_tx(Txn, Tx#tx{pending_acks = [MsgIds | Pending],
                        ch_pid = ChPid}).

commit_transaction(Txn, State) ->
    #tx { ch_pid = ChPid,
          pending_messages = PendingMessages,
          pending_acks = PendingAcks
        } = lookup_tx(Txn),
    PendingMessagesOrdered = lists:reverse(PendingMessages),
    PendingAcksOrdered = lists:append(PendingAcks),
    Acks =
        case lookup_ch(ChPid) of
            not_found -> [];
            C = #cr { unacked_messages = UAM } ->
                {MsgWithAcks, Remaining} =
                    collect_messages(PendingAcksOrdered, UAM),
                store_ch_record(C#cr{unacked_messages = Remaining}),
                MsgWithAcks
        end,
    {ok, MS} = rabbit_mixed_queue:tx_commit(
                 PendingMessagesOrdered, Acks, State #q.mixed_state),
    State #q { mixed_state = MS }.

rollback_transaction(Txn, State) ->
    #tx { pending_messages = PendingMessages
        } = lookup_tx(Txn),
    {ok, MS} = rabbit_mixed_queue:tx_rollback(PendingMessages,
                                              State #q.mixed_state),
    erase_tx(Txn),
    State #q { mixed_state = MS }.

%% {A, B} = collect_messages(C, D) %% A = C `intersect` D; B = D \\ C
%% err, A = C `intersect` D , via projection through the dict that is C
collect_messages(MsgIds, UAM) ->
    lists:mapfoldl(
      fun (MsgId, D) -> {dict:fetch(MsgId, D), dict:erase(MsgId, D)} end,
      UAM, MsgIds).

infos(Items, State) -> [{Item, i(Item, State)} || Item <- Items].

i(name,        #q{q = #amqqueue{name        = Name}})       -> Name;
i(durable,     #q{q = #amqqueue{durable     = Durable}})    -> Durable;
i(auto_delete, #q{q = #amqqueue{auto_delete = AutoDelete}}) -> AutoDelete;
i(arguments,   #q{q = #amqqueue{arguments   = Arguments}})  -> Arguments;
<<<<<<< HEAD
i(pinned,      #q{q = #amqqueue{pinned      = Pinned}})     -> Pinned;
=======
>>>>>>> 0e3b669f
i(storage_mode, #q{ mixed_state = MS }) ->
    rabbit_mixed_queue:storage_mode(MS);
i(pid, _) ->
    self();
i(messages_ready, #q { mixed_state = MS }) ->
    rabbit_mixed_queue:len(MS);
i(messages_unacknowledged, _) ->
    lists:sum([dict:size(UAM) ||
                  #cr{unacked_messages = UAM} <- all_ch_record()]);
i(messages_uncommitted, _) ->
    lists:sum([length(Pending) ||
                  #tx{pending_messages = Pending} <- all_tx_record()]);
i(messages, State) ->
    lists:sum([i(Item, State) || Item <- [messages_ready,
                                          messages_unacknowledged,
                                          messages_uncommitted]]);
i(acks_uncommitted, _) ->
    lists:sum([length(Pending) ||
                  #tx{pending_acks = Pending} <- all_tx_record()]);
i(consumers, State) ->
    queue:len(State#q.active_consumers) + queue:len(State#q.blocked_consumers);
i(transactions, _) ->
    length(all_tx_record());
i(memory, _) ->
    {memory, M} = process_info(self(), memory),
    M;
i(Item, _) ->
    throw({bad_argument, Item}).

report_memory(Hib, State = #q { mixed_state = MS }) ->
    {MS1, MSize} = rabbit_mixed_queue:estimate_queue_memory(MS),
    rabbit_memory_manager:report_memory(self(), MSize, Hib),
    State #q { mixed_state = MS1 }.

%---------------------------------------------------------------------------

handle_call(info, _From, State) ->
    reply(infos(?INFO_KEYS, State), State);

handle_call({info, Items}, _From, State) ->
    try
        reply({ok, infos(Items, State)}, State)
    catch Error -> reply({error, Error}, State)
    end;

handle_call({deliver_immediately, Txn, Message, ChPid}, _From, State) ->
    %% Synchronous, "immediate" delivery mode
    %%
    %% FIXME: Is this correct semantics?
    %%
    %% I'm worried in particular about the case where an exchange has
    %% two queues against a particular routing key, and a message is
    %% sent in immediate mode through the binding. In non-immediate
    %% mode, both queues get the message, saving it for later if
    %% there's noone ready to receive it just now. In immediate mode,
    %% should both queues still get the message, somehow, or should
    %% just all ready-to-consume queues get the message, with unready
    %% queues discarding the message?
    %%
    {Delivered, NewState} =
        attempt_immediate_delivery(Txn, ChPid, Message, State),
    reply(Delivered, NewState);

handle_call({deliver, Txn, Message, ChPid}, _From, State) ->
    %% Synchronous, "mandatory" delivery mode
    {Delivered, NewState} = deliver_or_enqueue(Txn, ChPid, Message, State),
    reply(Delivered, NewState);

handle_call({commit, Txn}, From, State) ->
    NewState = commit_transaction(Txn, State),
    %% optimisation: we reply straight away so the sender can continue
    gen_server2:reply(From, ok),
    erase_tx(Txn),
    noreply(run_message_queue(NewState));

handle_call({notify_down, ChPid}, From, State) ->
    %% optimisation: we reply straight away so the sender can continue
    gen_server2:reply(From, ok),
    handle_ch_down(ChPid, State);

handle_call({basic_get, ChPid, NoAck}, _From,
            State = #q{q = #amqqueue{name = QName},
                       next_msg_id = NextId,
                       mixed_state = MS
                       }) ->
    case rabbit_mixed_queue:fetch(MS) of
        {empty, MS1} -> reply(empty, State #q { mixed_state = MS1 });
        {{Msg, IsDelivered, AckTag, Remaining}, MS1} ->
            AckRequired = not(NoAck),
            {ok, MS2} =
                case AckRequired of
                    true ->
                        C = #cr{unacked_messages = UAM} = ch_record(ChPid),
                        NewUAM = dict:store(NextId, {Msg, AckTag}, UAM),
                        store_ch_record(C#cr{unacked_messages = NewUAM}),
                        {ok, MS1};
                    false ->
                        rabbit_mixed_queue:ack([{Msg, AckTag}], MS1)
                end,
            Message = {QName, self(), NextId, IsDelivered, Msg},
            reply({ok, Remaining, Message},
                  State #q { next_msg_id = NextId + 1, mixed_state = MS2 })
    end;

handle_call({basic_consume, NoAck, ReaderPid, ChPid, LimiterPid,
             ConsumerTag, ExclusiveConsume, OkMsg},
            _From, State = #q{owner = Owner,
                              exclusive_consumer = ExistingHolder}) ->
    case check_queue_owner(Owner, ReaderPid) of
        mismatch ->
            reply({error, queue_owned_by_another_connection}, State);
        ok ->
            case check_exclusive_access(ExistingHolder, ExclusiveConsume,
                                        State) of
                in_use ->
                    reply({error, exclusive_consume_unavailable}, State);
                ok ->
                    C = #cr{consumer_count = ConsumerCount} = ch_record(ChPid),
                    Consumer = #consumer{tag = ConsumerTag,
                                         ack_required = not(NoAck)},
                    store_ch_record(C#cr{consumer_count = ConsumerCount +1,
                                         limiter_pid = LimiterPid}),
                    case ConsumerCount of
                        0 -> ok = rabbit_limiter:register(LimiterPid, self());
                        _ -> ok
                    end,
                    ExclusiveConsumer = case ExclusiveConsume of
                                            true  -> {ChPid, ConsumerTag};
                                            false -> ExistingHolder
                                        end,
                    State1 = State#q{has_had_consumers = true,
                                     exclusive_consumer = ExclusiveConsumer},
                    ok = maybe_send_reply(ChPid, OkMsg),
                    State2 =
                        case is_ch_blocked(C) of
                            true  -> State1#q{
                                       blocked_consumers =
                                       add_consumer(
                                         ChPid, Consumer,
                                         State1#q.blocked_consumers)};
                            false -> run_message_queue(
                                       State1#q{
                                         active_consumers =
                                         add_consumer(
                                           ChPid, Consumer,
                                           State1#q.active_consumers)})
                        end,
                    reply(ok, State2)
            end
    end;

handle_call({basic_cancel, ChPid, ConsumerTag, OkMsg}, _From,
            State = #q{exclusive_consumer = Holder}) ->
    case lookup_ch(ChPid) of
        not_found ->
            ok = maybe_send_reply(ChPid, OkMsg),
            reply(ok, State);
        C = #cr{consumer_count = ConsumerCount, limiter_pid = LimiterPid} ->
            store_ch_record(C#cr{consumer_count = ConsumerCount - 1}),
            ok = case ConsumerCount of
                     1 -> rabbit_limiter:unregister(LimiterPid, self());
                     _ -> ok
                 end,
            ok = maybe_send_reply(ChPid, OkMsg),
            NewState =
                State#q{exclusive_consumer = cancel_holder(ChPid,
                                                           ConsumerTag,
                                                           Holder),
                        active_consumers = remove_consumer(
                                             ChPid, ConsumerTag,
                                             State#q.active_consumers),
                        blocked_consumers = remove_consumer(
                                              ChPid, ConsumerTag,
                                              State#q.blocked_consumers)},
            case should_auto_delete(NewState) of
                false -> reply(ok, NewState);
                true  -> {stop, normal, ok, NewState}
            end
    end;

handle_call(stat, _From, State = #q{q = #amqqueue{name = Name},
                                    mixed_state = MS,
                                    active_consumers = ActiveConsumers}) ->
    Length = rabbit_mixed_queue:len(MS),
    reply({ok, Name, Length, queue:len(ActiveConsumers)}, State);

handle_call({delete, IfUnused, IfEmpty}, _From,
            State = #q { mixed_state = MS }) ->
    Length = rabbit_mixed_queue:len(MS),
    IsEmpty = Length == 0,
    IsUnused = is_unused(State),
    if
        IfEmpty and not(IsEmpty) ->
            reply({error, not_empty}, State);
        IfUnused and not(IsUnused) ->
            reply({error, in_use}, State);
        true ->
            {stop, normal, {ok, Length}, State}
    end;

handle_call(purge, _From, State) ->
    {Count, MS} = rabbit_mixed_queue:purge(State #q.mixed_state),
    reply({ok, Count}, State #q { mixed_state = MS });

handle_call({claim_queue, ReaderPid}, _From,
            State = #q{owner = Owner, exclusive_consumer = Holder}) ->
    case Owner of
        none ->
            case check_exclusive_access(Holder, true, State) of
                in_use ->
                    %% FIXME: Is this really the right answer? What if
                    %% an active consumer's reader is actually the
                    %% claiming pid? Should that be allowed? In order
                    %% to check, we'd need to hold not just the ch
                    %% pid for each consumer, but also its reader
                    %% pid...
                    reply(locked, State);
                ok ->
                    reply(ok,
                          State#q{ owner = {ReaderPid, erlang:monitor(
                                                         process, ReaderPid)} })
            end;
        {ReaderPid, _MonitorRef} ->
            reply(ok, State);
        _ ->
            reply(locked, State)
    end.

handle_cast({deliver, Txn, Message, ChPid}, State) ->
    %% Asynchronous, non-"mandatory", non-"immediate" deliver mode.
    {_Delivered, NewState} = deliver_or_enqueue(Txn, ChPid, Message, State),
    noreply(NewState);

handle_cast({ack, Txn, MsgIds, ChPid}, State) ->
    case lookup_ch(ChPid) of
        not_found ->
            noreply(State);
        C = #cr{unacked_messages = UAM} ->
            case Txn of
                none ->
                    {MsgWithAcks, Remaining} = collect_messages(MsgIds, UAM),
                    {ok, MS} =
                        rabbit_mixed_queue:ack(MsgWithAcks, State #q.mixed_state),
                    store_ch_record(C#cr{unacked_messages = Remaining}),
                    noreply(State #q { mixed_state = MS });
                _  ->
                    record_pending_acks(Txn, ChPid, MsgIds),
                    noreply(State)
            end
    end;

handle_cast({rollback, Txn}, State) ->
    noreply(rollback_transaction(Txn, State));

handle_cast({requeue, MsgIds, ChPid}, State) ->
    case lookup_ch(ChPid) of
        not_found ->
            rabbit_log:warning("Ignoring requeue from unknown ch: ~p~n",
                               [ChPid]),
            noreply(State);
        C = #cr{unacked_messages = UAM} ->
            {MsgWithAcks, NewUAM} = collect_messages(MsgIds, UAM),
            store_ch_record(C#cr{unacked_messages = NewUAM}),
            noreply(deliver_or_requeue_n(MsgWithAcks, State))
    end;

handle_cast({unblock, ChPid}, State) ->
    noreply(
      possibly_unblock(State, ChPid,
                       fun (C) -> C#cr{is_limit_active = false} end));

handle_cast({notify_sent, ChPid}, State) ->
    noreply(
      possibly_unblock(State, ChPid,
                       fun (C = #cr{unsent_message_count = Count}) ->
                               C#cr{unsent_message_count = Count - 1}
                       end));

handle_cast({limit, ChPid, LimiterPid}, State) ->
    noreply(
      possibly_unblock(
        State, ChPid,
        fun (C = #cr{consumer_count = ConsumerCount,
                     limiter_pid = OldLimiterPid,
                     is_limit_active = Limited}) ->
                if ConsumerCount =/= 0 andalso OldLimiterPid == undefined ->
                        ok = rabbit_limiter:register(LimiterPid, self());
                   true ->
                        ok
                end,
                NewLimited = Limited andalso LimiterPid =/= undefined,
                C#cr{limiter_pid = LimiterPid, is_limit_active = NewLimited}
        end));

handle_cast({set_storage_mode, Mode}, State = #q { mixed_state = MS }) ->
    PendingMessages =
        lists:flatten([Pending || #tx { pending_messages = Pending}
                                      <- all_tx_record()]),
    Mode1 = case Mode of
                liberated -> mixed;
                oppressed -> disk
            end,
    {ok, MS1} = rabbit_mixed_queue:set_storage_mode(Mode1, PendingMessages, MS),
<<<<<<< HEAD
    noreply(State #q { mixed_state = MS1 });

handle_cast({set_storage_mode_pin, Disk, Q}, State = #q { q = PQ }) ->
    ok = rabbit_amqqueue:internal_store(Q#amqqueue{pinned = Disk}),
    ok = (case Disk of
              true -> fun rabbit_memory_manager:oppress/1;
              false -> fun rabbit_memory_manager:liberate/1
          end)(self()),
    noreply(State #q { q = PQ#amqqueue{ pinned = Disk } }).
=======
    noreply(State #q { mixed_state = MS1 }).
>>>>>>> 0e3b669f

handle_info(report_memory, State) ->
    %% deliberately don't call noreply/1 as we don't want to start the timer.
    %% By unsetting the timer, we force a report on the next normal message.
    {noreply, State #q { memory_report_timer = undefined }, hibernate};

handle_info({'DOWN', MonitorRef, process, DownPid, _Reason},
            State = #q{owner = {DownPid, MonitorRef}}) ->
    %% We know here that there are no consumers on this queue that are
    %% owned by other pids than the one that just went down, so since
    %% exclusive in some sense implies autodelete, we delete the queue
    %% here. The other way of implementing the "exclusive implies
    %% autodelete" feature is to actually set autodelete when an
    %% exclusive declaration is seen, but this has the problem that
    %% the python tests rely on the queue not going away after a
    %% basic.cancel when the queue was declared exclusive and
    %% nonautodelete.
    NewState = State#q{owner = none},
    {stop, normal, NewState};
handle_info({'DOWN', _MonitorRef, process, DownPid, _Reason}, State) ->
    handle_ch_down(DownPid, State);

handle_info(Info, State) ->
    ?LOGDEBUG("Info in queue: ~p~n", [Info]),
    {stop, {unhandled_info, Info}, State}.

handle_pre_hibernate(State = #q { mixed_state = MS }) ->
    MS1 = rabbit_mixed_queue:maybe_prefetch(MS),
    State1 =
        stop_memory_timer(report_memory(true, State #q { mixed_state = MS1 })),
    %% don't call noreply/1 as that'll restart the memory_report_timer
    {hibernate, State1}.<|MERGE_RESOLUTION|>--- conflicted
+++ resolved
@@ -89,12 +89,8 @@
          consumers,
          transactions,
          memory,
-<<<<<<< HEAD
          storage_mode,
          pinned
-=======
-         storage_mode
->>>>>>> 0e3b669f
         ]).
          
 %%----------------------------------------------------------------------------
@@ -104,7 +100,6 @@
 
 %%----------------------------------------------------------------------------
 
-<<<<<<< HEAD
 init(Q = #amqqueue { name = QName, durable = Durable, pinned = Pinned }) ->
     ?LOGDEBUG("Queue starting - ~p~n", [Q]),
     ok = rabbit_memory_manager:register
@@ -113,12 +108,6 @@
              true -> rabbit_memory_manager:oppress(self());
              false -> ok
          end,
-=======
-init(Q = #amqqueue { name = QName, durable = Durable }) ->
-    ?LOGDEBUG("Queue starting - ~p~n", [Q]),
-    ok = rabbit_memory_manager:register
-           (self(), false, rabbit_amqqueue, set_storage_mode, [self()]),
->>>>>>> 0e3b669f
     {ok, MS} = rabbit_mixed_queue:init(QName, Durable),
     State = #q{q = Q,
                owner = none,
@@ -137,8 +126,6 @@
 terminate(_Reason, State = #q{mixed_state = MS}) ->
     %% FIXME: How do we cancel active subscriptions?
     State1 = stop_memory_timer(State),
-<<<<<<< HEAD
-=======
     %% Ensure that any persisted tx messages are removed;
     %% mixed_queue:delete_queue cannot do that for us since neither
     %% mixed_queue nor disk_queue keep a record of uncommitted tx
@@ -146,18 +133,13 @@
     {ok, MS1} = rabbit_mixed_queue:tx_rollback(
                   lists:concat([PM || #tx { pending_messages = PM } <-
                                           all_tx_record()]), MS),
->>>>>>> 0e3b669f
     %% Delete from disk queue first. If we crash at this point, when a
     %% durable queue, we will be recreated at startup, possibly with
     %% partial content. The alternative is much worse however - if we
     %% called internal_delete first, we would then have a race between
     %% the disk_queue delete and a new queue with the same name being
     %% created and published to.
-<<<<<<< HEAD
-    {ok, _MS} = rabbit_mixed_queue:delete_queue(State1 #q.mixed_state),
-=======
     {ok, _MS} = rabbit_mixed_queue:delete_queue(MS1),
->>>>>>> 0e3b669f
     ok = rabbit_amqqueue:internal_delete(qname(State1)).
 
 code_change(_OldVsn, State, _Extra) ->
@@ -553,10 +535,7 @@
 i(durable,     #q{q = #amqqueue{durable     = Durable}})    -> Durable;
 i(auto_delete, #q{q = #amqqueue{auto_delete = AutoDelete}}) -> AutoDelete;
 i(arguments,   #q{q = #amqqueue{arguments   = Arguments}})  -> Arguments;
-<<<<<<< HEAD
 i(pinned,      #q{q = #amqqueue{pinned      = Pinned}})     -> Pinned;
-=======
->>>>>>> 0e3b669f
 i(storage_mode, #q{ mixed_state = MS }) ->
     rabbit_mixed_queue:storage_mode(MS);
 i(pid, _) ->
@@ -860,7 +839,6 @@
                 oppressed -> disk
             end,
     {ok, MS1} = rabbit_mixed_queue:set_storage_mode(Mode1, PendingMessages, MS),
-<<<<<<< HEAD
     noreply(State #q { mixed_state = MS1 });
 
 handle_cast({set_storage_mode_pin, Disk, Q}, State = #q { q = PQ }) ->
@@ -870,9 +848,6 @@
               false -> fun rabbit_memory_manager:liberate/1
           end)(self()),
     noreply(State #q { q = PQ#amqqueue{ pinned = Disk } }).
-=======
-    noreply(State #q { mixed_state = MS1 }).
->>>>>>> 0e3b669f
 
 handle_info(report_memory, State) ->
     %% deliberately don't call noreply/1 as we don't want to start the timer.
