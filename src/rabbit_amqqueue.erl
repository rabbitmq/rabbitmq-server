%%   The contents of this file are subject to the Mozilla Public License
%%   Version 1.1 (the "License"); you may not use this file except in
%%   compliance with the License. You may obtain a copy of the License at
%%   http://www.mozilla.org/MPL/
%%
%%   Software distributed under the License is distributed on an "AS IS"
%%   basis, WITHOUT WARRANTY OF ANY KIND, either express or implied. See the
%%   License for the specific language governing rights and limitations
%%   under the License.
%%
%%   The Original Code is RabbitMQ.
%%
%%   The Initial Developers of the Original Code are LShift Ltd,
%%   Cohesive Financial Technologies LLC, and Rabbit Technologies Ltd.
%%
%%   Portions created before 22-Nov-2008 00:00:00 GMT by LShift Ltd,
%%   Cohesive Financial Technologies LLC, or Rabbit Technologies Ltd
%%   are Copyright (C) 2007-2008 LShift Ltd, Cohesive Financial
%%   Technologies LLC, and Rabbit Technologies Ltd.
%%
%%   Portions created by LShift Ltd are Copyright (C) 2007-2010 LShift
%%   Ltd. Portions created by Cohesive Financial Technologies LLC are
%%   Copyright (C) 2007-2010 Cohesive Financial Technologies
%%   LLC. Portions created by Rabbit Technologies Ltd are Copyright
%%   (C) 2007-2010 Rabbit Technologies Ltd.
%%
%%   All Rights Reserved.
%%
%%   Contributor(s): ______________________________________.
%%

-module(rabbit_amqqueue).

-export([start/0, declare/4, delete/3, purge/1]).
-export([internal_declare/2, internal_delete/1, update_ram_duration/1,
         set_ram_duration_target/2, set_maximum_since_use/2]).
-export([pseudo_queue/2]).
-export([lookup/1, with/2, with_or_die/2,
         stat/1, stat_all/0, deliver/2, requeue/3, ack/4]).
-export([list/1, info_keys/0, info/1, info/2, info_all/1, info_all/2]).
-export([consumers/1, consumers_all/1]).
-export([claim_queue/2]).
-export([basic_get/3, basic_consume/8, basic_cancel/4]).
-export([notify_sent/2, unblock/2, maybe_run_queue_via_backing_queue/2,
         flush_all/2]).
-export([commit_all/3, rollback_all/3, notify_down_all/2, limit_all/3]).
-export([on_node_down/1]).

-import(mnesia).
-import(gen_server2).
-import(lists).
-import(queue).

-include("rabbit.hrl").
-include_lib("stdlib/include/qlc.hrl").

%%----------------------------------------------------------------------------

-ifdef(use_specs).

-type(qstats() :: {'ok', queue_name(), non_neg_integer(), non_neg_integer()}).
-type(qlen() :: {'ok', non_neg_integer()}).
-type(qfun(A) :: fun ((amqqueue()) -> A)).
-type(ok_or_errors() ::
      'ok' | {'error', [{'error' | 'exit' | 'throw', any()}]}).

-spec(start/0 :: () -> 'ok').
-spec(declare/4 :: (queue_name(), boolean(), boolean(), amqp_table()) ->
             amqqueue()).
-spec(lookup/1 :: (queue_name()) -> {'ok', amqqueue()} | not_found()).
-spec(with/2 :: (queue_name(), qfun(A)) -> A | not_found()).
-spec(with_or_die/2 :: (queue_name(), qfun(A)) -> A).
-spec(list/1 :: (vhost()) -> [amqqueue()]).
-spec(info_keys/0 :: () -> [info_key()]).
-spec(info/1 :: (amqqueue()) -> [info()]).
-spec(info/2 :: (amqqueue(), [info_key()]) -> [info()]).
-spec(info_all/1 :: (vhost()) -> [[info()]]).
-spec(info_all/2 :: (vhost(), [info_key()]) -> [[info()]]).
-spec(consumers/1 :: (amqqueue()) -> [{pid(), ctag(), boolean()}]).
-spec(consumers_all/1 ::
      (vhost()) -> [{queue_name(), pid(), ctag(), boolean()}]).
-spec(stat/1 :: (amqqueue()) -> qstats()).
-spec(stat_all/0 :: () -> [qstats()]).
-spec(delete/3 ::
      (amqqueue(), 'false', 'false') -> qlen();
      (amqqueue(), 'true' , 'false') -> qlen() | {'error', 'in_use'};
      (amqqueue(), 'false', 'true' ) -> qlen() | {'error', 'not_empty'};
      (amqqueue(), 'true' , 'true' ) -> qlen() |
                                            {'error', 'in_use'} |
                                            {'error', 'not_empty'}).
-spec(purge/1 :: (amqqueue()) -> qlen()).
-spec(deliver/2 :: (pid(), delivery()) -> boolean()).
-spec(requeue/3 :: (pid(), [msg_id()],  pid()) -> 'ok').
-spec(ack/4 :: (pid(), maybe(txn()), [msg_id()], pid()) -> 'ok').
-spec(commit_all/3 :: ([pid()], txn(), pid()) -> ok_or_errors()).
-spec(rollback_all/3 :: ([pid()], txn(), pid()) -> ok_or_errors()).
-spec(notify_down_all/2 :: ([pid()], pid()) -> ok_or_errors()).
-spec(limit_all/3 :: ([pid()], pid(), pid() | 'undefined') -> ok_or_errors()).
-spec(claim_queue/2 :: (amqqueue(), pid()) -> 'ok' | 'locked').
-spec(basic_get/3 :: (amqqueue(), pid(), boolean()) ->
             {'ok', non_neg_integer(), qmsg()} | 'empty').
-spec(basic_consume/8 ::
      (amqqueue(), boolean(), pid(), pid(), pid() | 'undefined', ctag(),
       boolean(), any()) ->
             'ok' | {'error', 'queue_owned_by_another_connection' |
                     'exclusive_consume_unavailable'}).
-spec(basic_cancel/4 :: (amqqueue(), pid(), ctag(), any()) -> 'ok').
-spec(notify_sent/2 :: (pid(), pid()) -> 'ok').
-spec(unblock/2 :: (pid(), pid()) -> 'ok').
-spec(maybe_run_queue_via_backing_queue/2 :: (pid(), (fun ((A) -> A))) -> 'ok').
-spec(flush_all/2 :: ([pid()], pid()) -> 'ok').
-spec(internal_declare/2 :: (amqqueue(), boolean()) -> amqqueue()).
-spec(internal_delete/1 :: (queue_name()) -> 'ok' | not_found()).
-spec(update_ram_duration/1 :: (pid()) -> 'ok').
-spec(set_ram_duration_target/2 :: (pid(), number()) -> 'ok').
-spec(set_maximum_since_use/2 :: (pid(), non_neg_integer()) -> 'ok').
-spec(on_node_down/1 :: (erlang_node()) -> 'ok').
-spec(pseudo_queue/2 :: (binary(), pid()) -> amqqueue()).

-endif.

%%----------------------------------------------------------------------------

start() ->
    DurableQueues = find_durable_queues(),
    {ok, BQ} = application:get_env(backing_queue_module),
    ok = BQ:start([QName || #amqqueue{name = QName} <- DurableQueues]),
    {ok,_} = supervisor:start_child(
               rabbit_sup,
               {rabbit_amqqueue_sup,
                {rabbit_amqqueue_sup, start_link, []},
                transient, infinity, supervisor, [rabbit_amqqueue_sup]}),
    _RealDurableQueues = recover_durable_queues(DurableQueues),
    ok.

find_durable_queues() ->
    Node = node(),
    %% TODO: use dirty ops instead
    rabbit_misc:execute_mnesia_transaction(
      fun () ->
              qlc:e(qlc:q([Q || Q = #amqqueue{pid = Pid}
                                    <- mnesia:table(rabbit_durable_queue),
                                node(Pid) == Node]))
      end).

recover_durable_queues(DurableQueues) ->
    Qs = lists:foldl(
           fun (RecoveredQ, Acc) ->
                   Q = start_queue_process(RecoveredQ, false),
                   %% We need to catch the case where a client
                   %% connected to another node has deleted the queue
                   %% (and possibly re-created it).
                   case rabbit_misc:execute_mnesia_transaction(
                          fun () ->
                                  case mnesia:match_object(
                                         rabbit_durable_queue, RecoveredQ,
                                         read) of
                                      [_] -> ok = store_queue(Q),
                                             true;
                                      []  -> false
                                  end
                          end) of
                       true  -> [Q | Acc];
                       false -> exit(Q#amqqueue.pid, shutdown),
                                Acc
                   end
           end, [], DurableQueues),
    %% Issue inits to *all* the queues so that they all init at the same time
    [ok = gen_server2:cast(Q#amqqueue.pid, init_backing_queue) || Q <- Qs],
    [ok = gen_server2:call(Q#amqqueue.pid, sync) || Q <- Qs],
    Qs.

declare(QueueName, Durable, AutoDelete, Args) ->
    Q = start_queue_process(#amqqueue{name = QueueName,
                                      durable = Durable,
                                      auto_delete = AutoDelete,
                                      arguments = Args,
                                      pid = none}, true),
    internal_declare(Q, true).

internal_declare(Q = #amqqueue{name = QueueName}, WantDefaultBinding) ->
    case rabbit_misc:execute_mnesia_transaction(
           fun () ->
                   case mnesia:wread({rabbit_queue, QueueName}) of
                       [] ->
                           case mnesia:read(
                                  {rabbit_durable_queue, QueueName}) of
                               []  -> ok = store_queue(Q),
                                      case WantDefaultBinding of
                                          true  -> add_default_binding(Q);
                                          false -> ok
                                      end,
                                      Q;
                               [_] -> not_found %% existing Q on stopped node
                           end;
                       [ExistingQ] ->
                           ExistingQ
                   end
           end) of
        not_found -> exit(Q#amqqueue.pid, shutdown),
                     rabbit_misc:not_found(QueueName);
        Q         -> Q;
        ExistingQ -> exit(Q#amqqueue.pid, shutdown),
                     ExistingQ
    end.

store_queue(Q = #amqqueue{durable = true}) ->
    ok = mnesia:write(rabbit_durable_queue, Q, write),
    ok = mnesia:write(rabbit_queue, Q, write),
    ok;
store_queue(Q = #amqqueue{durable = false}) ->
    ok = mnesia:write(rabbit_queue, Q, write),
    ok.

<<<<<<< HEAD
start_queue_process(Q, InitBackingQueue) ->
    {ok, Pid} =
        supervisor2:start_child(rabbit_amqqueue_sup, [Q, InitBackingQueue]),
=======
start_queue_process(Q) ->
    {ok, Pid} = rabbit_amqqueue_sup:start_child([Q]),
>>>>>>> 77001fd4
    Q#amqqueue{pid = Pid}.

add_default_binding(#amqqueue{name = QueueName}) ->
    Exchange = rabbit_misc:r(QueueName, exchange, <<>>),
    RoutingKey = QueueName#resource.name,
    rabbit_exchange:add_binding(Exchange, QueueName, RoutingKey, []),
    ok.

lookup(Name) ->
    rabbit_misc:dirty_read({rabbit_queue, Name}).

with(Name, F, E) ->
    case lookup(Name) of
        {ok, Q} -> rabbit_misc:with_exit_handler(E, fun () -> F(Q) end);
        {error, not_found} -> E()
    end.

with(Name, F) ->
    with(Name, F, fun () -> {error, not_found} end).
with_or_die(Name, F) ->
    with(Name, F, fun () -> rabbit_misc:not_found(Name) end).

list(VHostPath) ->
    mnesia:dirty_match_object(
      rabbit_queue,
      #amqqueue{name = rabbit_misc:r(VHostPath, queue), _ = '_'}).

info_keys() -> rabbit_amqqueue_process:info_keys().

map(VHostPath, F) -> rabbit_misc:filter_exit_map(F, list(VHostPath)).

info(#amqqueue{ pid = QPid }) ->
    gen_server2:pcall(QPid, 9, info, infinity).

info(#amqqueue{ pid = QPid }, Items) ->
    case gen_server2:pcall(QPid, 9, {info, Items}, infinity) of
        {ok, Res}      -> Res;
        {error, Error} -> throw(Error)
    end.

info_all(VHostPath) -> map(VHostPath, fun (Q) -> info(Q) end).

info_all(VHostPath, Items) -> map(VHostPath, fun (Q) -> info(Q, Items) end).

consumers(#amqqueue{ pid = QPid }) ->
    gen_server2:pcall(QPid, 9, consumers, infinity).

consumers_all(VHostPath) ->
    lists:concat(
      map(VHostPath,
          fun (Q) -> [{Q#amqqueue.name, ChPid, ConsumerTag, AckRequired} ||
                         {ChPid, ConsumerTag, AckRequired} <- consumers(Q)]
          end)).

stat(#amqqueue{pid = QPid}) -> gen_server2:call(QPid, stat, infinity).

stat_all() ->
    lists:map(fun stat/1, rabbit_misc:dirty_read_all(rabbit_queue)).

delete(#amqqueue{ pid = QPid }, IfUnused, IfEmpty) ->
    gen_server2:call(QPid, {delete, IfUnused, IfEmpty}, infinity).

purge(#amqqueue{ pid = QPid }) -> gen_server2:call(QPid, purge, infinity).

deliver(QPid, #delivery{immediate = true,
                        txn = Txn, sender = ChPid, message = Message}) ->
    gen_server2:call(QPid, {deliver_immediately, Txn, Message, ChPid},
                     infinity);
deliver(QPid, #delivery{mandatory = true,
                        txn = Txn, sender = ChPid, message = Message}) ->
    gen_server2:call(QPid, {deliver, Txn, Message, ChPid}, infinity),
    true;
deliver(QPid, #delivery{txn = Txn, sender = ChPid, message = Message}) ->
    gen_server2:cast(QPid, {deliver, Txn, Message, ChPid}),
    true.

requeue(QPid, MsgIds, ChPid) ->
    gen_server2:cast(QPid, {requeue, MsgIds, ChPid}).

ack(QPid, Txn, MsgIds, ChPid) ->
    gen_server2:pcast(QPid, 7, {ack, Txn, MsgIds, ChPid}).

commit_all(QPids, Txn, ChPid) ->
    safe_pmap_ok(
      fun (QPid) -> exit({queue_disappeared, QPid}) end,
      fun (QPid) -> gen_server2:call(QPid, {commit, Txn, ChPid}, infinity) end,
      QPids).

rollback_all(QPids, Txn, ChPid) ->
    safe_pmap_ok(
      fun (QPid) -> exit({queue_disappeared, QPid}) end,
      fun (QPid) -> gen_server2:cast(QPid, {rollback, Txn, ChPid}) end,
      QPids).

notify_down_all(QPids, ChPid) ->
    safe_pmap_ok(
      %% we don't care if the queue process has terminated in the
      %% meantime
      fun (_)    -> ok end,
      fun (QPid) -> gen_server2:call(QPid, {notify_down, ChPid}, infinity) end,
      QPids).

limit_all(QPids, ChPid, LimiterPid) ->
    safe_pmap_ok(
      fun (_) -> ok end,
      fun (QPid) -> gen_server2:cast(QPid, {limit, ChPid, LimiterPid}) end,
      QPids).

claim_queue(#amqqueue{pid = QPid}, ReaderPid) ->
    gen_server2:call(QPid, {claim_queue, ReaderPid}, infinity).

basic_get(#amqqueue{pid = QPid}, ChPid, NoAck) ->
    gen_server2:call(QPid, {basic_get, ChPid, NoAck}, infinity).

basic_consume(#amqqueue{pid = QPid}, NoAck, ReaderPid, ChPid, LimiterPid,
              ConsumerTag, ExclusiveConsume, OkMsg) ->
    gen_server2:call(QPid, {basic_consume, NoAck, ReaderPid, ChPid,
                            LimiterPid, ConsumerTag, ExclusiveConsume, OkMsg},
                     infinity).

basic_cancel(#amqqueue{pid = QPid}, ChPid, ConsumerTag, OkMsg) ->
    ok = gen_server2:call(QPid, {basic_cancel, ChPid, ConsumerTag, OkMsg},
                          infinity).

notify_sent(QPid, ChPid) ->
    gen_server2:pcast(QPid, 7, {notify_sent, ChPid}).

unblock(QPid, ChPid) ->
    gen_server2:pcast(QPid, 7, {unblock, ChPid}).

maybe_run_queue_via_backing_queue(QPid, Fun) ->
    gen_server2:pcall(QPid, 7, {maybe_run_queue_via_backing_queue, Fun},
                      infinity).

flush_all(QPids, ChPid) ->
    safe_pmap_ok(
      fun (_) -> ok end,
      fun (QPid) -> gen_server2:cast(QPid, {flush, ChPid}) end,
      QPids).

internal_delete(QueueName) ->
    case
        rabbit_misc:execute_mnesia_transaction(
          fun () ->
                  case mnesia:wread({rabbit_queue, QueueName}) of
                      []  -> {error, not_found};
                      [_] ->
                          ok = mnesia:delete({rabbit_queue, QueueName}),
                          ok = mnesia:delete({rabbit_durable_queue, QueueName}),
                          %% we want to execute some things, as
                          %% decided by rabbit_exchange, after the
                          %% transaction.
                          rabbit_exchange:delete_queue_bindings(QueueName)
                  end
          end) of
        Err = {error, _} -> Err;
        PostHook ->
            PostHook(),
            ok
    end.

update_ram_duration(QPid) ->
    gen_server2:pcast(QPid, 8, update_ram_duration).

set_ram_duration_target(QPid, Duration) ->
    gen_server2:pcast(QPid, 8, {set_ram_duration_target, Duration}).

set_maximum_since_use(QPid, Age) ->
    gen_server2:pcast(QPid, 8, {set_maximum_since_use, Age}).

on_node_down(Node) ->
    [Hook() ||
        Hook <- rabbit_misc:execute_mnesia_transaction(
                  fun () ->
                          qlc:e(qlc:q([delete_queue(QueueName) ||
                                          #amqqueue{name = QueueName, pid = Pid}
                                              <- mnesia:table(rabbit_queue),
                                          node(Pid) == Node]))
                  end)],
    ok.

delete_queue(QueueName) ->
    Post = rabbit_exchange:delete_transient_queue_bindings(QueueName),
    ok = mnesia:delete({rabbit_queue, QueueName}),
    Post.

pseudo_queue(QueueName, Pid) ->
    #amqqueue{name = QueueName,
              durable = false,
              auto_delete = false,
              arguments = [],
              pid = Pid}.

safe_pmap_ok(H, F, L) ->
    case [R || R <- rabbit_misc:upmap(
                      fun (V) ->
                              try
                                  rabbit_misc:with_exit_handler(
                                    fun () -> H(V) end,
                                    fun () -> F(V) end)
                              catch Class:Reason -> {Class, Reason}
                              end
                      end, L),
               R =/= ok] of
        []     -> ok;
        Errors -> {error, Errors}
    end.<|MERGE_RESOLUTION|>--- conflicted
+++ resolved
@@ -212,14 +212,8 @@
     ok = mnesia:write(rabbit_queue, Q, write),
     ok.
 
-<<<<<<< HEAD
 start_queue_process(Q, InitBackingQueue) ->
-    {ok, Pid} =
-        supervisor2:start_child(rabbit_amqqueue_sup, [Q, InitBackingQueue]),
-=======
-start_queue_process(Q) ->
-    {ok, Pid} = rabbit_amqqueue_sup:start_child([Q]),
->>>>>>> 77001fd4
+    {ok, Pid} = rabbit_amqqueue_sup:start_child([Q, InitBackingQueue]),
     Q#amqqueue{pid = Pid}.
 
 add_default_binding(#amqqueue{name = QueueName}) ->
