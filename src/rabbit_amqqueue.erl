%%   The contents of this file are subject to the Mozilla Public License
%%   Version 1.1 (the "License"); you may not use this file except in
%%   compliance with the License. You may obtain a copy of the License at
%%   http://www.mozilla.org/MPL/
%%
%%   Software distributed under the License is distributed on an "AS IS"
%%   basis, WITHOUT WARRANTY OF ANY KIND, either express or implied. See the
%%   License for the specific language governing rights and limitations
%%   under the License.
%%
%%   The Original Code is RabbitMQ.
%%
%%   The Initial Developers of the Original Code are LShift Ltd,
%%   Cohesive Financial Technologies LLC, and Rabbit Technologies Ltd.
%%
%%   Portions created before 22-Nov-2008 00:00:00 GMT by LShift Ltd,
%%   Cohesive Financial Technologies LLC, or Rabbit Technologies Ltd
%%   are Copyright (C) 2007-2008 LShift Ltd, Cohesive Financial
%%   Technologies LLC, and Rabbit Technologies Ltd.
%%
%%   Portions created by LShift Ltd are Copyright (C) 2007-2009 LShift
%%   Ltd. Portions created by Cohesive Financial Technologies LLC are
%%   Copyright (C) 2007-2009 Cohesive Financial Technologies
%%   LLC. Portions created by Rabbit Technologies Ltd are Copyright
%%   (C) 2007-2009 Rabbit Technologies Ltd.
%%
%%   All Rights Reserved.
%%
%%   Contributor(s): ______________________________________.
%%

-module(rabbit_amqqueue).

-export([start/0, recover/0, declare/4, delete/3, purge/1, internal_delete/1]).
-export([pseudo_queue/2]).
-export([lookup/1, with/2, with_or_die/2,
         stat/1, stat_all/0, deliver/5, redeliver/2, requeue/3, ack/4]).
-export([list/1, info/1, info/2, info_all/1, info_all/2]).
-export([claim_queue/2]).
-export([basic_get/3, basic_consume/8, basic_cancel/4]).
-export([notify_sent/2, unblock/2]).
-export([commit_all/2, rollback_all/2, notify_down_all/2, limit_all/3]).
-export([on_node_down/1]).

-import(mnesia).
-import(gen_server2).
-import(lists).
-import(queue).

-include("rabbit.hrl").
-include_lib("stdlib/include/qlc.hrl").

%%----------------------------------------------------------------------------

-ifdef(use_specs).

-type(qstats() :: {'ok', queue_name(), non_neg_integer(), non_neg_integer()}).
-type(qlen() :: {'ok', non_neg_integer()}).
-type(qfun(A) :: fun ((amqqueue()) -> A)).
-type(ok_or_errors() ::
      'ok' | {'error', [{'error' | 'exit' | 'throw', any()}]}).

-spec(start/0 :: () -> 'ok').
-spec(recover/0 :: () -> 'ok').
-spec(declare/4 :: (queue_name(), boolean(), boolean(), amqp_table()) ->
             amqqueue()).
-spec(lookup/1 :: (queue_name()) -> {'ok', amqqueue()} | not_found()).
-spec(with/2 :: (queue_name(), qfun(A)) -> A | not_found()).
-spec(with_or_die/2 :: (queue_name(), qfun(A)) -> A).
-spec(list/1 :: (vhost()) -> [amqqueue()]).
-spec(info/1 :: (amqqueue()) -> [info()]).
-spec(info/2 :: (amqqueue(), [info_key()]) -> [info()]).
-spec(info_all/1 :: (vhost()) -> [[info()]]).
-spec(info_all/2 :: (vhost(), [info_key()]) -> [[info()]]).
-spec(stat/1 :: (amqqueue()) -> qstats()).
-spec(stat_all/0 :: () -> [qstats()]).
-spec(delete/3 ::
      (amqqueue(), 'false', 'false') -> qlen();
      (amqqueue(), 'true' , 'false') -> qlen() | {'error', 'in_use'};
      (amqqueue(), 'false', 'true' ) -> qlen() | {'error', 'not_empty'};
      (amqqueue(), 'true' , 'true' ) -> qlen() |
                                            {'error', 'in_use'} |
                                            {'error', 'not_empty'}).
-spec(purge/1 :: (amqqueue()) -> qlen()).
-spec(deliver/2 :: (pid(), delivery()) -> boolean()).
-spec(redeliver/2 :: (pid(), [{message(), boolean()}]) -> 'ok').
-spec(requeue/3 :: (pid(), [msg_id()],  pid()) -> 'ok').
-spec(ack/4 :: (pid(), maybe(txn()), [msg_id()], pid()) -> 'ok').
-spec(commit_all/2 :: ([pid()], txn()) -> ok_or_errors()).
-spec(rollback_all/2 :: ([pid()], txn()) -> ok_or_errors()).
-spec(notify_down_all/2 :: ([pid()], pid()) -> ok_or_errors()).
-spec(limit_all/3 :: ([pid()], pid(), pid() | 'undefined') -> ok_or_errors()).
-spec(claim_queue/2 :: (amqqueue(), pid()) -> 'ok' | 'locked').
-spec(basic_get/3 :: (amqqueue(), pid(), boolean()) ->
             {'ok', non_neg_integer(), msg()} | 'empty').
-spec(basic_consume/8 ::
      (amqqueue(), boolean(), pid(), pid(), pid(), ctag(), boolean(), any()) ->
             'ok' | {'error', 'queue_owned_by_another_connection' |
                     'exclusive_consume_unavailable'}).
-spec(basic_cancel/4 :: (amqqueue(), pid(), ctag(), any()) -> 'ok').
-spec(notify_sent/2 :: (pid(), pid()) -> 'ok').
-spec(unblock/2 :: (pid(), pid()) -> 'ok').
-spec(internal_declare/2 :: (amqqueue(), boolean()) -> amqqueue()).
-spec(internal_delete/1 :: (queue_name()) -> 'ok' | not_found()).
-spec(on_node_down/1 :: (erlang_node()) -> 'ok').
-spec(pseudo_queue/2 :: (binary(), pid()) -> amqqueue()).

-endif.

%%----------------------------------------------------------------------------

start() ->
    {ok,_} = supervisor:start_child(
               rabbit_sup,
               {rabbit_amqqueue_sup,
                {rabbit_amqqueue_sup, start_link, []},
                transient, infinity, supervisor, [rabbit_amqqueue_sup]}),
    ok.

recover() ->
    ok = recover_durable_queues(),
    ok.

recover_durable_queues() ->
    Node = node(),
    lists:foreach(
      fun (RecoveredQ) ->
              Q = start_queue_process(RecoveredQ),
              %% We need to catch the case where a client connected to
              %% another node has deleted the queue (and possibly
              %% re-created it).
              case rabbit_misc:execute_mnesia_transaction(
                     fun () -> case mnesia:match_object(
                                      rabbit_durable_queue, RecoveredQ, read) of
                                   [_] -> ok = store_queue(Q),
                                          true;
                                   []  -> false
                               end
                     end) of
                  true  -> ok;
                  false -> exit(Q#amqqueue.pid, shutdown)
              end
      end,
      %% TODO: use dirty ops instead
      rabbit_misc:execute_mnesia_transaction(
        fun () ->
                qlc:e(qlc:q([Q || Q = #amqqueue{pid = Pid}
                                        <- mnesia:table(rabbit_durable_queue),
                                  node(Pid) == Node]))
        end)),
    ok.

declare(QueueName, Durable, AutoDelete, Args) ->
    Q = start_queue_process(#amqqueue{name = QueueName,
                                      durable = Durable,
                                      auto_delete = AutoDelete,
                                      arguments = Args,
                                      pid = none}),
    case rabbit_misc:execute_mnesia_transaction(
           fun () ->
                   case mnesia:wread({rabbit_queue, QueueName}) of
<<<<<<< HEAD
                       [] -> ok = store_queue(Q),
                             ok = add_default_binding(Q),
                             Q;
                       [ExistingQ] -> ExistingQ
=======
                       [] ->
                           case mnesia:read(
                                  {rabbit_durable_queue, QueueName}) of
                               []  -> ok = store_queue(Q),
                                      case WantDefaultBinding of
                                          true  -> add_default_binding(Q);
                                          false -> ok
                                      end,
                                      Q;
                               [_] -> not_found %% existing Q on stopped node
                           end;
                       [ExistingQ] ->
                           ExistingQ
>>>>>>> 5bba806f
                   end
           end) of
        not_found -> exit(Q#amqqueue.pid, shutdown),
                     rabbit_misc:not_found(QueueName);
        Q         -> Q;
        ExistingQ -> exit(Q#amqqueue.pid, shutdown),
                     ExistingQ
    end.

store_queue(Q = #amqqueue{durable = true}) ->
    ok = mnesia:write(rabbit_durable_queue, Q, write),
    ok = mnesia:write(rabbit_queue, Q, write),
    ok;
store_queue(Q = #amqqueue{durable = false}) ->
    ok = mnesia:write(rabbit_queue, Q, write),
    ok.

start_queue_process(Q) ->
    {ok, Pid} = supervisor:start_child(rabbit_amqqueue_sup, [Q]),
    Q#amqqueue{pid = Pid}.

add_default_binding(#amqqueue{name = QueueName}) ->
    Exchange = rabbit_misc:r(QueueName, exchange, <<>>),
    RoutingKey = QueueName#resource.name,
    rabbit_exchange:add_binding(Exchange, QueueName, RoutingKey, []),
    ok.

lookup(Name) ->
    rabbit_misc:dirty_read({rabbit_queue, Name}).

with(Name, F, E) ->
    case lookup(Name) of
        {ok, Q} -> rabbit_misc:with_exit_handler(E, fun () -> F(Q) end);
        {error, not_found} -> E()
    end.

with(Name, F) ->
    with(Name, F, fun () -> {error, not_found} end).
with_or_die(Name, F) ->
    with(Name, F, fun () -> rabbit_misc:protocol_error(
                              not_found, "no ~s", [rabbit_misc:rs(Name)])
                  end).

list(VHostPath) ->
    mnesia:dirty_match_object(
      rabbit_queue,
      #amqqueue{name = rabbit_misc:r(VHostPath, queue), _ = '_'}).

map(VHostPath, F) -> rabbit_misc:filter_exit_map(F, list(VHostPath)).

info(#amqqueue{ pid = QPid }) ->
    gen_server2:pcall(QPid, 9, info, infinity).

info(#amqqueue{ pid = QPid }, Items) ->
    case gen_server2:pcall(QPid, 9, {info, Items}, infinity) of
        {ok, Res}      -> Res;
        {error, Error} -> throw(Error)
    end.

info_all(VHostPath) -> map(VHostPath, fun (Q) -> info(Q) end).

info_all(VHostPath, Items) -> map(VHostPath, fun (Q) -> info(Q, Items) end).

stat(#amqqueue{pid = QPid}) -> gen_server2:call(QPid, stat, infinity).

stat_all() ->
    lists:map(fun stat/1, rabbit_misc:dirty_read_all(rabbit_queue)).

delete(#amqqueue{ pid = QPid }, IfUnused, IfEmpty) ->
    gen_server2:call(QPid, {delete, IfUnused, IfEmpty}, infinity).

purge(#amqqueue{ pid = QPid }) -> gen_server2:call(QPid, purge, infinity).

deliver(_IsMandatory, true, Txn, Message, QPid) ->
    gen_server2:call(QPid, {deliver_immediately, Txn, Message}, infinity);
deliver(true, _IsImmediate, Txn, Message, QPid) ->
    gen_server2:call(QPid, {deliver, Txn, Message}, infinity),
    true;
deliver(false, _IsImmediate, Txn, Message, QPid) ->
    gen_server2:cast(QPid, {deliver, Txn, Message}),
    true.

redeliver(QPid, Messages) ->
    gen_server2:cast(QPid, {redeliver, Messages}).

requeue(QPid, MsgIds, ChPid) ->
    gen_server2:cast(QPid, {requeue, MsgIds, ChPid}).

ack(QPid, Txn, MsgIds, ChPid) ->
    gen_server2:cast(QPid, {ack, Txn, MsgIds, ChPid}).

commit_all(QPids, Txn) ->
    safe_pmap_ok(
      fun (QPid) -> exit({queue_disappeared, QPid}) end,
      fun (QPid) -> gen_server2:call(QPid, {commit, Txn}, infinity) end,
      QPids).

rollback_all(QPids, Txn) ->
    safe_pmap_ok(
      fun (QPid) -> exit({queue_disappeared, QPid}) end,
      fun (QPid) -> gen_server2:cast(QPid, {rollback, Txn}) end,
      QPids).

notify_down_all(QPids, ChPid) ->
    safe_pmap_ok(
      %% we don't care if the queue process has terminated in the
      %% meantime
      fun (_)    -> ok end,
      fun (QPid) -> gen_server2:call(QPid, {notify_down, ChPid}, infinity) end,
      QPids).

limit_all(QPids, ChPid, LimiterPid) ->
    safe_pmap_ok(
      fun (_) -> ok end,
      fun (QPid) -> gen_server2:cast(QPid, {limit, ChPid, LimiterPid}) end,
      QPids).
    
claim_queue(#amqqueue{pid = QPid}, ReaderPid) ->
    gen_server2:call(QPid, {claim_queue, ReaderPid}, infinity).

basic_get(#amqqueue{pid = QPid}, ChPid, NoAck) ->
    gen_server2:call(QPid, {basic_get, ChPid, NoAck}, infinity).

basic_consume(#amqqueue{pid = QPid}, NoAck, ReaderPid, ChPid, LimiterPid,
              ConsumerTag, ExclusiveConsume, OkMsg) ->
    gen_server2:call(QPid, {basic_consume, NoAck, ReaderPid, ChPid, 
                            LimiterPid, ConsumerTag, ExclusiveConsume, OkMsg},
                     infinity).

basic_cancel(#amqqueue{pid = QPid}, ChPid, ConsumerTag, OkMsg) ->
    ok = gen_server2:call(QPid, {basic_cancel, ChPid, ConsumerTag, OkMsg},
                          infinity).

notify_sent(QPid, ChPid) ->
    gen_server2:pcast(QPid, 8, {notify_sent, ChPid}).

unblock(QPid, ChPid) ->
    gen_server2:pcast(QPid, 8, {unblock, ChPid}).

internal_delete(QueueName) ->
    rabbit_misc:execute_mnesia_transaction(
      fun () ->
              case mnesia:wread({rabbit_queue, QueueName}) of
                  []  -> {error, not_found};
                  [_] ->
                      ok = rabbit_exchange:delete_queue_bindings(QueueName),
                      ok = mnesia:delete({rabbit_queue, QueueName}),
                      ok = mnesia:delete({rabbit_durable_queue, QueueName}),
                      ok
              end
      end).

on_node_down(Node) ->
    rabbit_misc:execute_mnesia_transaction(
      fun () ->
              qlc:fold(
                fun (QueueName, Acc) ->
                        ok = rabbit_exchange:delete_transient_queue_bindings(
                               QueueName),
                        ok = mnesia:delete({rabbit_queue, QueueName}),
                        Acc
                end,
                ok,
                qlc:q([QueueName || #amqqueue{name = QueueName, pid = Pid}
                                        <- mnesia:table(rabbit_queue),
                                    node(Pid) == Node]))
      end).

pseudo_queue(QueueName, Pid) ->
    #amqqueue{name = QueueName,
              durable = false,
              auto_delete = false,
              arguments = [],
              pid = Pid}.

safe_pmap_ok(H, F, L) ->
    case [R || R <- rabbit_misc:upmap(
                      fun (V) ->
                              try
                                  rabbit_misc:with_exit_handler(
                                    fun () -> H(V) end,
                                    fun () -> F(V) end)
                              catch Class:Reason -> {Class, Reason}
                              end
                      end, L),
               R =/= ok] of
        []     -> ok;
        Errors -> {error, Errors}
    end.<|MERGE_RESOLUTION|>--- conflicted
+++ resolved
@@ -159,12 +159,6 @@
     case rabbit_misc:execute_mnesia_transaction(
            fun () ->
                    case mnesia:wread({rabbit_queue, QueueName}) of
-<<<<<<< HEAD
-                       [] -> ok = store_queue(Q),
-                             ok = add_default_binding(Q),
-                             Q;
-                       [ExistingQ] -> ExistingQ
-=======
                        [] ->
                            case mnesia:read(
                                   {rabbit_durable_queue, QueueName}) of
@@ -178,7 +172,6 @@
                            end;
                        [ExistingQ] ->
                            ExistingQ
->>>>>>> 5bba806f
                    end
            end) of
         not_found -> exit(Q#amqqueue.pid, shutdown),
