%%   The contents of this file are subject to the Mozilla Public License
%%   Version 1.1 (the "License"); you may not use this file except in
%%   compliance with the License. You may obtain a copy of the License at
%%   http://www.mozilla.org/MPL/
%%
%%   Software distributed under the License is distributed on an "AS IS"
%%   basis, WITHOUT WARRANTY OF ANY KIND, either express or implied. See the
%%   License for the specific language governing rights and limitations
%%   under the License.
%%
%%   The Original Code is RabbitMQ.
%%
%%   The Initial Developers of the Original Code are LShift Ltd,
%%   Cohesive Financial Technologies LLC, and Rabbit Technologies Ltd.
%%
%%   Portions created before 22-Nov-2008 00:00:00 GMT by LShift Ltd,
%%   Cohesive Financial Technologies LLC, or Rabbit Technologies Ltd
%%   are Copyright (C) 2007-2008 LShift Ltd, Cohesive Financial
%%   Technologies LLC, and Rabbit Technologies Ltd.
%%
%%   Portions created by LShift Ltd are Copyright (C) 2007-2009 LShift
%%   Ltd. Portions created by Cohesive Financial Technologies LLC are
%%   Copyright (C) 2007-2009 Cohesive Financial Technologies
%%   LLC. Portions created by Rabbit Technologies Ltd are Copyright
%%   (C) 2007-2009 Rabbit Technologies Ltd.
%%
%%   All Rights Reserved.
%%
%%   Contributor(s): ______________________________________.
%%

-module(rabbit_amqqueue).

-export([start/0, recover/0, declare/4, delete/3, purge/1]).
-export([internal_declare/2, internal_delete/1]).
-export([pseudo_queue/2]).
-export([lookup/1, with/2, with_or_die/2,
         stat/1, stat_all/0, deliver/2, redeliver/2, requeue/3, ack/4]).
-export([list/1, info/1, info/2, info_all/1, info_all/2]).
-export([claim_queue/2]).
-export([basic_get/3, basic_consume/8, basic_cancel/4]).
-export([notify_sent/2, unblock/2]).
-export([commit_all/2, rollback_all/2, notify_down_all/2, limit_all/3]).
-export([on_node_down/1]).

-import(mnesia).
-import(gen_server2).
-import(lists).
-import(queue).

-include("rabbit.hrl").
-include_lib("stdlib/include/qlc.hrl").

%%----------------------------------------------------------------------------

-ifdef(use_specs).

-type(qstats() :: {'ok', queue_name(), non_neg_integer(), non_neg_integer()}).
-type(qlen() :: {'ok', non_neg_integer()}).
-type(qfun(A) :: fun ((amqqueue()) -> A)).
-type(ok_or_errors() ::
      'ok' | {'error', [{'error' | 'exit' | 'throw', any()}]}).

-spec(start/0 :: () -> 'ok').
-spec(recover/0 :: () -> 'ok').
-spec(declare/4 :: (queue_name(), boolean(), boolean(), amqp_table()) ->
             amqqueue()).
-spec(lookup/1 :: (queue_name()) -> {'ok', amqqueue()} | not_found()).
-spec(with/2 :: (queue_name(), qfun(A)) -> A | not_found()).
-spec(with_or_die/2 :: (queue_name(), qfun(A)) -> A).
-spec(list/1 :: (vhost()) -> [amqqueue()]).
-spec(info/1 :: (amqqueue()) -> [info()]).
-spec(info/2 :: (amqqueue(), [info_key()]) -> [info()]).
-spec(info_all/1 :: (vhost()) -> [[info()]]).
-spec(info_all/2 :: (vhost(), [info_key()]) -> [[info()]]).
-spec(stat/1 :: (amqqueue()) -> qstats()).
-spec(stat_all/0 :: () -> [qstats()]).
-spec(delete/3 ::
      (amqqueue(), 'false', 'false') -> qlen();
      (amqqueue(), 'true' , 'false') -> qlen() | {'error', 'in_use'};
      (amqqueue(), 'false', 'true' ) -> qlen() | {'error', 'not_empty'};
      (amqqueue(), 'true' , 'true' ) -> qlen() |
                                            {'error', 'in_use'} |
                                            {'error', 'not_empty'}).
-spec(purge/1 :: (amqqueue()) -> qlen()).
-spec(deliver/2 :: (pid(), delivery()) -> boolean()).
-spec(redeliver/2 :: (pid(), [{message(), boolean()}]) -> 'ok').
-spec(requeue/3 :: (pid(), [msg_id()],  pid()) -> 'ok').
-spec(ack/4 :: (pid(), maybe(txn()), [msg_id()], pid()) -> 'ok').
-spec(commit_all/2 :: ([pid()], txn()) -> ok_or_errors()).
-spec(rollback_all/2 :: ([pid()], txn()) -> ok_or_errors()).
-spec(notify_down_all/2 :: ([pid()], pid()) -> ok_or_errors()).
-spec(limit_all/3 :: ([pid()], pid(), pid() | 'undefined') -> ok_or_errors()).
-spec(claim_queue/2 :: (amqqueue(), pid()) -> 'ok' | 'locked').
-spec(basic_get/3 :: (amqqueue(), pid(), boolean()) ->
             {'ok', non_neg_integer(), msg()} | 'empty').
-spec(basic_consume/8 ::
      (amqqueue(), boolean(), pid(), pid(), pid(), ctag(), boolean(), any()) ->
             'ok' | {'error', 'queue_owned_by_another_connection' |
                     'exclusive_consume_unavailable'}).
-spec(basic_cancel/4 :: (amqqueue(), pid(), ctag(), any()) -> 'ok').
-spec(notify_sent/2 :: (pid(), pid()) -> 'ok').
-spec(unblock/2 :: (pid(), pid()) -> 'ok').
-spec(internal_declare/2 :: (amqqueue(), boolean()) -> amqqueue()).
-spec(internal_delete/1 :: (queue_name()) -> 'ok' | not_found()).
-spec(on_node_down/1 :: (erlang_node()) -> 'ok').
-spec(pseudo_queue/2 :: (binary(), pid()) -> amqqueue()).

-endif.

%%----------------------------------------------------------------------------

start() ->
    {ok,_} = supervisor:start_child(
               rabbit_sup,
               {rabbit_amqqueue_sup,
                {rabbit_amqqueue_sup, start_link, []},
                transient, infinity, supervisor, [rabbit_amqqueue_sup]}),
    ok.

recover() ->
    ok = recover_durable_queues(),
    ok.

recover_durable_queues() ->
    Node = node(),
    lists:foreach(
      fun (RecoveredQ) ->
              Q = start_queue_process(RecoveredQ),
              %% We need to catch the case where a client connected to
              %% another node has deleted the queue (and possibly
              %% re-created it).
              case rabbit_misc:execute_mnesia_transaction(
                     fun () -> case mnesia:match_object(
                                      rabbit_durable_queue, RecoveredQ, read) of
                                   [_] -> ok = store_queue(Q),
                                          true;
                                   []  -> false
                               end
                     end) of
                  true  -> ok;
                  false -> exit(Q#amqqueue.pid, shutdown)
              end
      end,
      %% TODO: use dirty ops instead
      rabbit_misc:execute_mnesia_transaction(
        fun () ->
                qlc:e(qlc:q([Q || Q = #amqqueue{pid = Pid}
                                        <- mnesia:table(rabbit_durable_queue),
                                  node(Pid) == Node]))
        end)),
    ok.

declare(QueueName, Durable, AutoDelete, Args) ->
    Q = start_queue_process(#amqqueue{name = QueueName,
                                      durable = Durable,
                                      auto_delete = AutoDelete,
                                      arguments = Args,
                                      pid = none}),
    internal_declare(Q, true).

internal_declare(Q = #amqqueue{name = QueueName}, WantDefaultBinding) ->
    case rabbit_misc:execute_mnesia_transaction(
           fun () ->
                   case mnesia:wread({rabbit_queue, QueueName}) of
                       [] ->
                           case mnesia:read(
                                  {rabbit_durable_queue, QueueName}) of
                               []  -> ok = store_queue(Q),
                                      case WantDefaultBinding of
                                          true  -> add_default_binding(Q);
                                          false -> ok
                                      end,
                                      Q;
                               [_] -> not_found %% existing Q on stopped node
                           end;
                       [ExistingQ] ->
                           ExistingQ
                   end
           end) of
<<<<<<< HEAD
        Q         -> rabbit_hooks:trigger(queue_create, [QueueName]),
                     Q;
=======
        not_found -> exit(Q#amqqueue.pid, shutdown),
                     rabbit_misc:not_found(QueueName);
        Q         -> Q;
>>>>>>> 2b3f363f
        ExistingQ -> exit(Q#amqqueue.pid, shutdown),
                     ExistingQ
    end.

store_queue(Q = #amqqueue{durable = true}) ->
    ok = mnesia:write(rabbit_durable_queue, Q, write),
    ok = mnesia:write(rabbit_queue, Q, write),
    ok;
store_queue(Q = #amqqueue{durable = false}) ->
    ok = mnesia:write(rabbit_queue, Q, write),
    ok.

start_queue_process(Q) ->
    {ok, Pid} = supervisor:start_child(rabbit_amqqueue_sup, [Q]),
    Q#amqqueue{pid = Pid}.

add_default_binding(#amqqueue{name = QueueName}) ->
    Exchange = rabbit_misc:r(QueueName, exchange, <<>>),
    RoutingKey = QueueName#resource.name,
    rabbit_exchange:add_binding(Exchange, QueueName, RoutingKey, []),
    ok.

lookup(Name) ->
    rabbit_misc:dirty_read({rabbit_queue, Name}).

with(Name, F, E) ->
    case lookup(Name) of
        {ok, Q} -> rabbit_misc:with_exit_handler(E, fun () -> F(Q) end);
        {error, not_found} -> E()
    end.

with(Name, F) ->
    with(Name, F, fun () -> {error, not_found} end).
with_or_die(Name, F) ->
    with(Name, F, fun () -> rabbit_misc:not_found(Name) end).

list(VHostPath) ->
    mnesia:dirty_match_object(
      rabbit_queue,
      #amqqueue{name = rabbit_misc:r(VHostPath, queue), _ = '_'}).

map(VHostPath, F) -> rabbit_misc:filter_exit_map(F, list(VHostPath)).

info(#amqqueue{ pid = QPid }) ->
    gen_server2:pcall(QPid, 9, info, infinity).

info(#amqqueue{ pid = QPid }, Items) ->
    case gen_server2:pcall(QPid, 9, {info, Items}, infinity) of
        {ok, Res}      -> Res;
        {error, Error} -> throw(Error)
    end.

info_all(VHostPath) -> map(VHostPath, fun (Q) -> info(Q) end).

info_all(VHostPath, Items) -> map(VHostPath, fun (Q) -> info(Q, Items) end).

stat(#amqqueue{pid = QPid}) -> gen_server2:call(QPid, stat, infinity).

stat_all() ->
    lists:map(fun stat/1, rabbit_misc:dirty_read_all(rabbit_queue)).

delete(#amqqueue{ pid = QPid }, IfUnused, IfEmpty) ->
    gen_server2:call(QPid, {delete, IfUnused, IfEmpty}, infinity).

purge(#amqqueue{ pid = QPid }) -> gen_server2:call(QPid, purge, infinity).

deliver(QPid, #delivery{immediate = true,
                        txn = Txn, sender = ChPid, message = Message}) ->
    gen_server2:call(QPid, {deliver_immediately, Txn, Message, ChPid},
                     infinity);
deliver(QPid, #delivery{mandatory = true,
                        txn = Txn, sender = ChPid, message = Message}) ->
    gen_server2:call(QPid, {deliver, Txn, Message, ChPid}, infinity),
    true;
deliver(QPid, #delivery{txn = Txn, sender = ChPid, message = Message}) ->
    gen_server2:cast(QPid, {deliver, Txn, Message, ChPid}),
    true.

redeliver(QPid, Messages) ->
    gen_server2:cast(QPid, {redeliver, Messages}).

requeue(QPid, MsgIds, ChPid) ->
    gen_server2:cast(QPid, {requeue, MsgIds, ChPid}).

ack(QPid, Txn, MsgIds, ChPid) ->
    gen_server2:pcast(QPid, 8, {ack, Txn, MsgIds, ChPid}).

commit_all(QPids, Txn) ->
    safe_pmap_ok(
      fun (QPid) -> exit({queue_disappeared, QPid}) end,
      fun (QPid) -> gen_server2:call(QPid, {commit, Txn}, infinity) end,
      QPids).

rollback_all(QPids, Txn) ->
    safe_pmap_ok(
      fun (QPid) -> exit({queue_disappeared, QPid}) end,
      fun (QPid) -> gen_server2:cast(QPid, {rollback, Txn}) end,
      QPids).

notify_down_all(QPids, ChPid) ->
    safe_pmap_ok(
      %% we don't care if the queue process has terminated in the
      %% meantime
      fun (_)    -> ok end,
      fun (QPid) -> gen_server2:call(QPid, {notify_down, ChPid}, infinity) end,
      QPids).

limit_all(QPids, ChPid, LimiterPid) ->
    safe_pmap_ok(
      fun (_) -> ok end,
      fun (QPid) -> gen_server2:cast(QPid, {limit, ChPid, LimiterPid}) end,
      QPids).
    
claim_queue(#amqqueue{pid = QPid}, ReaderPid) ->
    gen_server2:call(QPid, {claim_queue, ReaderPid}, infinity).

basic_get(#amqqueue{pid = QPid}, ChPid, NoAck) ->
    gen_server2:call(QPid, {basic_get, ChPid, NoAck}, infinity).

basic_consume(#amqqueue{pid = QPid}, NoAck, ReaderPid, ChPid, LimiterPid,
              ConsumerTag, ExclusiveConsume, OkMsg) ->
    gen_server2:call(QPid, {basic_consume, NoAck, ReaderPid, ChPid, 
                            LimiterPid, ConsumerTag, ExclusiveConsume, OkMsg},
                     infinity).

basic_cancel(#amqqueue{pid = QPid}, ChPid, ConsumerTag, OkMsg) ->
    ok = gen_server2:call(QPid, {basic_cancel, ChPid, ConsumerTag, OkMsg},
                          infinity).

notify_sent(QPid, ChPid) ->
    gen_server2:pcast(QPid, 8, {notify_sent, ChPid}).

unblock(QPid, ChPid) ->
    gen_server2:pcast(QPid, 8, {unblock, ChPid}).

internal_delete(QueueName) ->
    case rabbit_misc:execute_mnesia_transaction(
      fun () ->
              case mnesia:wread({rabbit_queue, QueueName}) of
                  []  -> {error, not_found};
                  [_] ->
                      {ok, Post} = rabbit_exchange:delete_queue_bindings(QueueName),
                      ok = mnesia:delete({rabbit_queue, QueueName}),
                      ok = mnesia:delete({rabbit_durable_queue, QueueName}),
                      {ok, Post}
              end
      end) of
        {ok, Post}    -> Post(),
                         rabbit_hooks:trigger(queue_delete, [QueueName]),
                         ok;
        Error -> Error
   end.

on_node_down(Node) ->
    Post = rabbit_misc:execute_mnesia_transaction(
      fun () ->
              qlc:fold(
                fun (QueueName, Acc) ->
                        {ok, Post} = 
                          rabbit_exchange:delete_transient_queue_bindings(
                               QueueName),
                        ok = mnesia:delete({rabbit_queue, QueueName}),
                        fun() -> Acc(), 
                                 Post(), 
                                 rabbit_hooks:trigger(queue_delete, [QueueName])
                                 end
                end,
                fun() -> ok end,
                qlc:q([QueueName || #amqqueue{name = QueueName, pid = Pid}
                                        <- mnesia:table(rabbit_queue),
                                    node(Pid) == Node]))
      end),
    Post(),
    ok.

pseudo_queue(QueueName, Pid) ->
    #amqqueue{name = QueueName,
              durable = false,
              auto_delete = false,
              arguments = [],
              pid = Pid}.

safe_pmap_ok(H, F, L) ->
    case [R || R <- rabbit_misc:upmap(
                      fun (V) ->
                              try
                                  rabbit_misc:with_exit_handler(
                                    fun () -> H(V) end,
                                    fun () -> F(V) end)
                              catch Class:Reason -> {Class, Reason}
                              end
                      end, L),
               R =/= ok] of
        []     -> ok;
        Errors -> {error, Errors}
    end.<|MERGE_RESOLUTION|>--- conflicted
+++ resolved
@@ -178,14 +178,10 @@
                            ExistingQ
                    end
            end) of
-<<<<<<< HEAD
+        not_found -> exit(Q#amqqueue.pid, shutdown),
+                     rabbit_misc:not_found(QueueName);
         Q         -> rabbit_hooks:trigger(queue_create, [QueueName]),
                      Q;
-=======
-        not_found -> exit(Q#amqqueue.pid, shutdown),
-                     rabbit_misc:not_found(QueueName);
-        Q         -> Q;
->>>>>>> 2b3f363f
         ExistingQ -> exit(Q#amqqueue.pid, shutdown),
                      ExistingQ
     end.
