--- conflicted
+++ resolved
@@ -175,7 +175,6 @@
     process_flag(trap_exit, true),
     link(WriterPid),
     ok = pg_local:join(rabbit_channels, self()),
-<<<<<<< HEAD
     #ch{state                   = starting,
         channel                 = Channel,
         parent_pid              = ParentPid,
@@ -194,38 +193,17 @@
         blocking                = dict:new(),
         queue_collector_pid     = CollectorPid,
         flow                    = #flow{server = true, client = true,
-                                        pending = none}}.
+                                        pending = none},
+        stats_timer             = rabbit_event:init_stats_timer()}.
 
 init_and_go(InitArgs) ->
-    gen_server2:enter_loop(?MODULE, [], init(InitArgs), self(), hibernate,
-                           {backoff, ?HIBERNATE_AFTER_MIN, ?HIBERNATE_AFTER_MIN,
-                            ?DESIRED_HIBERNATE}).
-=======
-    State = #ch{state                   = starting,
-                channel                 = Channel,
-                reader_pid              = ReaderPid,
-                writer_pid              = WriterPid,
-                limiter_pid             = undefined,
-                transaction_id          = none,
-                tx_participants         = sets:new(),
-                next_tag                = 1,
-                uncommitted_ack_q       = queue:new(),
-                unacked_message_q       = queue:new(),
-                username                = Username,
-                virtual_host            = VHost,
-                most_recently_declared_queue = <<>>,
-                consumer_mapping        = dict:new(),
-                blocking                = dict:new(),
-                queue_collector_pid     = CollectorPid,
-                flow                    = #flow{server = true, client = true,
-                                                pending = none},
-                stats_timer             = rabbit_event:init_stats_timer()},
+    State = init(InitArgs),
     rabbit_event:notify(
       channel_created,
       [{Item, i(Item, State)} || Item <- ?CREATION_EVENT_KEYS]),
-    {ok, State, hibernate,
-     {backoff, ?HIBERNATE_AFTER_MIN, ?HIBERNATE_AFTER_MIN, ?DESIRED_HIBERNATE}}.
->>>>>>> df0e930c
+    gen_server2:enter_loop(?MODULE, [], State, self(), hibernate,
+                           {backoff, ?HIBERNATE_AFTER_MIN, ?HIBERNATE_AFTER_MIN,
+                            ?DESIRED_HIBERNATE}).
 
 handle_call(info, _From, State) ->
     reply(infos(?INFO_KEYS, State), State);
@@ -1211,14 +1189,9 @@
 
 terminate(#ch{writer_pid = WriterPid, limiter_pid = LimiterPid}) ->
     pg_local:leave(rabbit_channels, self()),
-<<<<<<< HEAD
-    rabbit_limiter:shutdown(LimiterPid),
-    rabbit_writer:flush(WriterPid).
-=======
     rabbit_event:notify(channel_closed, [{pid, self()}]),
-    rabbit_writer:shutdown(WriterPid),
+    rabbit_writer:flush(WriterPid),
     rabbit_limiter:shutdown(LimiterPid).
->>>>>>> df0e930c
 
 infos(Items, State) -> [{Item, i(Item, State)} || Item <- Items].
 
