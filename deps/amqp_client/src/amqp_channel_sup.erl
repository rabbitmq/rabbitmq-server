%% The contents of this file are subject to the Mozilla Public License
%% Version 1.1 (the "License"); you may not use this file except in
%% compliance with the License. You may obtain a copy of the License at
%% http://www.mozilla.org/MPL/
%%
%% Software distributed under the License is distributed on an "AS IS"
%% basis, WITHOUT WARRANTY OF ANY KIND, either express or implied. See the
%% License for the specific language governing rights and limitations
%% under the License.
%%
%% The Original Code is RabbitMQ.
%%
%% The Initial Developer of the Original Code is VMware, Inc.
%% Copyright (c) 2007-2011 VMware, Inc.  All rights reserved.
%%

%% @private
-module(amqp_channel_sup).

-include("amqp_client.hrl").

-behaviour(supervisor2).

-export([start_link/4]).
-export([init/1]).

%%---------------------------------------------------------------------------
%% Interface
%%---------------------------------------------------------------------------

<<<<<<< HEAD
start_link(Type, Connection, InfraArgs, ChNumber) ->
    {ok, Sup} = supervisor2:start_link(?MODULE, []),
    {ok, ChPid} = supervisor2:start_child(
                    Sup, {channel, {amqp_channel, start_link,
                                    [Type, Connection, ChNumber,
=======
start_link(Type, InfraArgs, ChNumber, Consumer) ->
    {ok, Sup} = supervisor2:start_link(?MODULE, []),
    {ok, ChPid} = supervisor2:start_child(
                    Sup, {channel, {amqp_channel, start_link,
                                    [Type, ChNumber, Consumer,
>>>>>>> bf3ec68d
                                     start_writer_fun(Sup, Type, InfraArgs,
                                                      ChNumber)]},
                          intrinsic, brutal_kill, worker, [amqp_channel]}),
    {ok, AState} = init_command_assembler(Type),
    {ok, Sup, {ChPid, AState}}.

%%---------------------------------------------------------------------------
%% Internal plumbing
%%---------------------------------------------------------------------------

start_writer_fun(_Sup, direct, [ConnectionPid, Node, User, VHost, Collector],
                 ChNumber) ->
    fun () ->
            {ok, RabbitCh} =
                rpc:call(Node, rabbit_direct, start_channel,
                         [ChNumber, self(), ConnectionPid, ?PROTOCOL, User,
                          VHost, ?CLIENT_CAPABILITIES, Collector]),
            link(RabbitCh),
            {ok, RabbitCh}
    end;
start_writer_fun(Sup, network, [Sock], ChNumber) ->
    fun () ->
            {ok, _} = supervisor2:start_child(
                        Sup,
                        {writer, {rabbit_writer, start_link,
                                  [Sock, ChNumber, ?FRAME_MIN_SIZE, ?PROTOCOL,
                                   self()]},
                         transient, ?MAX_WAIT, worker, [rabbit_writer]})
    end.

init_command_assembler(direct)  -> {ok, none};
init_command_assembler(network) -> rabbit_command_assembler:init(?PROTOCOL).

%%---------------------------------------------------------------------------
%% supervisor2 callbacks
%%---------------------------------------------------------------------------

init([]) ->
    {ok, {{one_for_all, 0, 1}, []}}.<|MERGE_RESOLUTION|>--- conflicted
+++ resolved
@@ -21,26 +21,18 @@
 
 -behaviour(supervisor2).
 
--export([start_link/4]).
+-export([start_link/5]).
 -export([init/1]).
 
 %%---------------------------------------------------------------------------
 %% Interface
 %%---------------------------------------------------------------------------
 
-<<<<<<< HEAD
-start_link(Type, Connection, InfraArgs, ChNumber) ->
+start_link(Type, Connection, InfraArgs, ChNumber, Consumer) ->
     {ok, Sup} = supervisor2:start_link(?MODULE, []),
     {ok, ChPid} = supervisor2:start_child(
                     Sup, {channel, {amqp_channel, start_link,
-                                    [Type, Connection, ChNumber,
-=======
-start_link(Type, InfraArgs, ChNumber, Consumer) ->
-    {ok, Sup} = supervisor2:start_link(?MODULE, []),
-    {ok, ChPid} = supervisor2:start_child(
-                    Sup, {channel, {amqp_channel, start_link,
-                                    [Type, ChNumber, Consumer,
->>>>>>> bf3ec68d
+                                    [Type, Connection, ChNumber, Consumer,
                                      start_writer_fun(Sup, Type, InfraArgs,
                                                       ChNumber)]},
                           intrinsic, brutal_kill, worker, [amqp_channel]}),
