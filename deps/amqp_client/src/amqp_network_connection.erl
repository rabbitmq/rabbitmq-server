--- conflicted
+++ resolved
@@ -135,11 +135,7 @@
     try amqp_channel_util:open_channel(ChSupSup, ProposedNumber, MaxChannel,
                                        [Sock, MainReader], Channels) of
         {ChannelPid, NewChannels} ->
-<<<<<<< HEAD
-            {reply, {ok, ChannelPid}, State#nc_state{channels = NewChannels}}
-=======
-            {reply, ChannelPid, State#state{channels = NewChannels}}
->>>>>>> 3003ea7a
+            {reply, {ok, ChannelPid}, State#state{channels = NewChannels}}
     catch
         error:out_of_channel_numbers = Error ->
             {reply, {error, {Error, MaxChannel}}, State}
