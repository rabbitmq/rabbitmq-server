{application, rabbit_common,
 [{description, "RabbitMQ Common Libraries"},
  {vsn, "%%VSN%%"},
  {modules, [
             rabbit_writer,
             rabbit_reader,
             rabbit_framing_amqp_0_8,
             rabbit_framing_amqp_0_9_1,
             rabbit_framing_channel,
             rabbit_basic,
             rabbit_binary_generator,
             rabbit_binary_parser,
             rabbit_channel,
             rabbit_exchange_type,
             rabbit_misc,
             rabbit_net,
             rabbit_heartbeat,
             gen_server2,
<<<<<<< HEAD
             supervisor2,
             priority_queue
=======
             priority_queue,
             supervisor2
>>>>>>> c53d24ba
  ]},
  {registered, []},
  {env, []},
  {applications, [kernel, stdlib]}]}.<|MERGE_RESOLUTION|>--- conflicted
+++ resolved
@@ -16,13 +16,8 @@
              rabbit_net,
              rabbit_heartbeat,
              gen_server2,
-<<<<<<< HEAD
-             supervisor2,
-             priority_queue
-=======
              priority_queue,
              supervisor2
->>>>>>> c53d24ba
   ]},
   {registered, []},
   {env, []},
