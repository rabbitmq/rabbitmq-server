%%   The contents of this file are subject to the Mozilla Public License
%%   Version 1.1 (the "License"); you may not use this file except in
%%   compliance with the License. You may obtain a copy of the License at
%%   http://www.mozilla.org/MPL/
%%
%%   Software distributed under the License is distributed on an "AS IS"
%%   basis, WITHOUT WARRANTY OF ANY KIND, either express or implied. See the
%%   License for the specific language governing rights and limitations
%%   under the License.
%%
%%   The Original Code is RabbitMQ Management Plugin.
%%
%%   The Initial Developer of the Original Code is VMware, Inc.
%%   Copyright (c) 2010-2013 VMware, Inc.  All rights reserved.
%%

-module(rabbit_mgmt_db).

-include_lib("rabbit_common/include/rabbit.hrl").

-behaviour(gen_server2).

-export([start_link/0]).

-export([augment_exchanges/2, augment_queues/2, augment_nodes/1,
         get_channels/2, get_connections/1,
         get_all_channels/1, get_all_connections/0,
         get_overview/1, get_overview/0]).

-export([init/1, handle_call/3, handle_cast/2, handle_info/2, terminate/2,
<<<<<<< HEAD
         code_change/3, handle_pre_hibernate/1, format_message_queue/2]).
=======
         code_change/3, handle_pre_hibernate/1, prioritise_call/4,
         prioritise_cast/3]).
>>>>>>> 57371def

-import(rabbit_misc, [pget/3, pset/3]).

-record(state, {tables, interval}).
-define(FINE_STATS_TYPES, [channel_queue_stats, channel_exchange_stats,
                           channel_queue_exchange_stats]).
-define(TABLES, [queue_stats, connection_stats, channel_stats,
                 consumers, node_stats] ++
            ?FINE_STATS_TYPES).

-define(DELIVER_GET, [deliver, deliver_no_ack, get, get_no_ack]).
-define(FINE_STATS, [publish, ack, deliver_get, confirm,
                     return_unroutable, redeliver] ++
            ?DELIVER_GET).

-define(
   FINE_STATS_CHANNEL_LIST,
   [{channel_queue_stats,   [channel], message_stats, channel},
    {channel_exchange_stats,[channel], message_stats, channel}]).

-define(
   FINE_STATS_CHANNEL_DETAIL,
   [{channel_queue_stats,    [channel],           message_stats, channel},
    {channel_exchange_stats, [channel],           message_stats, channel},
    {channel_exchange_stats, [channel, exchange], publishes,     channel},
    {channel_queue_stats,    [channel, queue],    deliveries,    channel}]).

-define(
   FINE_STATS_QUEUE_LIST,
   [{channel_queue_stats,          [queue], message_stats, queue},
    {channel_queue_exchange_stats, [queue], message_stats, queue}]).

-define(
   FINE_STATS_QUEUE_DETAIL,
   [{channel_queue_stats,          [queue],           message_stats, queue},
    {channel_queue_exchange_stats, [queue],           message_stats, queue},
    {channel_queue_stats,          [queue, channel],  deliveries, queue},
    {channel_queue_exchange_stats, [queue, exchange], incoming, queue}]).

-define(
   FINE_STATS_EXCHANGE_LIST,
   [{channel_exchange_stats,       [exchange], message_stats_in,  exchange},
    {channel_queue_exchange_stats, [exchange], message_stats_out, exchange}]).

-define(
   FINE_STATS_EXCHANGE_DETAIL,
   [{channel_exchange_stats,       [exchange], message_stats_in,   exchange},
    {channel_queue_exchange_stats, [exchange], message_stats_out,  exchange},
    {channel_exchange_stats,       [exchange, channel],  incoming, exchange},
    {channel_queue_exchange_stats, [exchange, queue],    outgoing, exchange}]).

-define(FINE_STATS_NONE, []).

-define(OVERVIEW_QUEUE_STATS,
        [messages, messages_ready, messages_unacknowledged, messages_details,
         messages_ready_details, messages_unacknowledged_details]).

-define(DROP_LENGTH, 1000).

%% All the calls are requests, better to respond to them than process
%% more stats
prioritise_call(_Msg, _From, _Len, _State) -> 9.

prioritise_cast({event, #event{type  = Type,
                               props = Props}}, Len, _State)
  when (Type =:= channel_stats orelse
        Type =:= queue_stats) andalso Len > ?DROP_LENGTH ->
    case pget(idle_since, Props) of
        unknown -> drop;
        _       -> 0
    end;
prioritise_cast(_Msg, _Len, _State) ->
    0.

%%----------------------------------------------------------------------------

start_link() ->
    %% When failing over it is possible that the mirrored_supervisor
    %% might hear of the death of the old DB, and start a new one,
    %% before the global name server notices. Therefore rather than
    %% telling gen_server:start_link/4 to register it for us, we
    %% invoke global:re_register_name/2 ourselves, and just steal the
    %% name if it existed before. We therefore rely on
    %% mirrored_supervisor to maintain the uniqueness of this process.
    case gen_server2:start_link(?MODULE, [], []) of
        {ok, Pid} -> yes = global:re_register_name(?MODULE, Pid),
                     rabbit:force_event_refresh(),
                     {ok, Pid};
        Else      -> Else
    end.

augment_exchanges(Xs, Mode) -> safe_call({augment_exchanges, Xs, Mode}, Xs).
augment_queues(Qs, Mode)    -> safe_call({augment_queues, Qs, Mode}, Qs).
augment_nodes(Nodes)        -> safe_call({augment_nodes, Nodes}, Nodes).

get_channels(Cs, Mode)      -> safe_call({get_channels, Cs, Mode}, Cs).
get_connections(Cs)         -> safe_call({get_connections, Cs}, Cs).

get_all_channels(Mode)      -> safe_call({get_all_channels, Mode}).
get_all_connections()       -> safe_call(get_all_connections).

get_overview(User)          -> safe_call({get_overview, User}).
get_overview()              -> safe_call({get_overview, all}).

safe_call(Term) -> safe_call(Term, []).

safe_call(Term, Item) ->
    try
        gen_server2:call({global, ?MODULE}, Term, infinity)
    catch exit:{noproc, _} -> Item
    end.

%%----------------------------------------------------------------------------
pget(Key, List) -> pget(Key, List, unknown).

%% id_name() and id() are for use when handling events, id_lookup()
%% for when augmenting. The difference is that when handling events a
%% queue name will be a resource, but when augmenting we will be
%% passed a queue proplist that will already have been formatted -
%% i.e. it will have name and vhost keys.
id_name(node_stats)       -> name;
id_name(queue_stats)      -> name;
id_name(channel_stats)    -> pid;
id_name(connection_stats) -> pid.

id(Type, List) -> pget(id_name(Type), List).

id_lookup(queue_stats, List) -> rabbit_misc:r(
                                  pget(vhost, List), queue, pget(name, List));
id_lookup(Type,        List) -> id(Type, List).

lookup_element(Table, Key) -> lookup_element(Table, Key, 2).

lookup_element(Table, Key, Pos) ->
    try ets:lookup_element(Table, Key, Pos)
    catch error:badarg -> []
    end.

result_or_error([]) -> error;
result_or_error(S)  -> S.

rates(Stats, Timestamp, OldStats, OldTimestamp, Keys) ->
    Stats ++ [R || Key <- Keys,
                   R   <- [rate(Stats, Timestamp, OldStats, OldTimestamp, Key)],
                   R =/= unknown].

rate(Stats, Timestamp, OldStats, OldTimestamp, Key) ->
    case OldTimestamp == [] orelse not proplists:is_defined(Key, OldStats) of
        true  -> unknown;
        false -> Diff = pget(Key, Stats) - pget(Key, OldStats),
                 Name = details_key(Key),
                 Interval = timer:now_diff(Timestamp, OldTimestamp),
                 Rate = Diff / (Interval / 1000000),
                 {Name, [{rate, Rate},
                         {interval, Interval},
                         {last_event,
                          rabbit_mgmt_format:timestamp_ms(Timestamp)}]}
    end.

sum(List, Keys) ->
    lists:foldl(fun (I0, I1) -> gs_update(I0, I1, Keys) end,
                gs_update([], [], Keys), List).

%% List = [{ [{channel, Pid}, ...], [{deliver, 123}, ...] } ...]
group_sum([], List) ->
    lists:foldl(fun ({_, Item1}, Item0) ->
                        gs_update(Item0, Item1)
                end, [], List);

group_sum([Group | Groups], List) ->
    D = lists:foldl(
          fun (Next = {Ids, _}, Dict) ->
                  Id = {Group, pget(Group, Ids)},
                  dict:update(Id, fun(Cur) -> [Next | Cur] end, [Next], Dict)
          end, dict:new(), List),
    dict:map(fun(_, SubList) ->
                     group_sum(Groups, SubList)
             end, D).

gs_update(Item0, Item1) ->
    Keys = lists:usort([K || {K, _} <- Item0 ++ Item1]),
    gs_update(Item0, Item1, Keys).

gs_update(Item0, Item1, Keys) ->
    [{Key, gs_update_add(Key, pget(Key, Item0), pget(Key, Item1))} ||
        Key <- Keys].

gs_update_add(Key, Item0, Item1) ->
    case is_details(Key) of
        true  ->
            I0 = if_unknown(Item0, []),
            I1 = if_unknown(Item1, []),
            %% TODO if I0 and I1 are from different channels then should we not
            %% just throw away interval / last_event?
            [{rate,       pget(rate, I0, 0) + pget(rate, I1, 0)},
             {interval,   gs_max(interval, I0, I1)},
             {last_event, gs_max(last_event, I0, I1)}];
        false ->
            I0 = if_unknown(Item0, 0),
            I1 = if_unknown(Item1, 0),
            I0 + I1
    end.

gs_max(Key, I0, I1) ->
    erlang:max(pget(Key, I0, 0), pget(Key, I1, 0)).

if_unknown(unknown, Def) -> Def;
if_unknown(Val,    _Def) -> Val.

%%----------------------------------------------------------------------------

init([]) ->
    %% When Rabbit is overloaded, it's usually especially important
    %% that the management plugin work.
    process_flag(priority, high),
    {ok, Interval} = application:get_env(rabbit, collect_statistics_interval),
    rabbit_log:info("Statistics database started.~n"),
    {ok, #state{interval = Interval,
                tables = orddict:from_list(
                           [{Key, ets:new(rabbit_mgmt_db,
                                          [private, ordered_set])} ||
                               Key <- ?TABLES])}, hibernate,
     {backoff, ?HIBERNATE_AFTER_MIN, ?HIBERNATE_AFTER_MIN, ?DESIRED_HIBERNATE}}.

handle_call({augment_exchanges, Xs, basic}, _From, State) ->
    reply(exchange_stats(Xs, ?FINE_STATS_EXCHANGE_LIST, State), State);

handle_call({augment_exchanges, Xs, full}, _From, State) ->
    reply(exchange_stats(Xs, ?FINE_STATS_EXCHANGE_DETAIL, State), State);

handle_call({augment_queues, Qs, basic}, _From, State) ->
    reply(list_queue_stats(Qs, State), State);

handle_call({augment_queues, Qs, full}, _From, State) ->
    reply(detail_queue_stats(Qs, State), State);

handle_call({augment_nodes, Nodes}, _From, State) ->
    {reply, node_stats(Nodes, State), State};

handle_call({get_channels, Names, Mode}, _From,
            State = #state{tables = Tables}) ->
    Chans = created_event(Names, channel_stats, Tables),
    Result = case Mode of
                 basic -> list_channel_stats(Chans, State);
                 full  -> detail_channel_stats(Chans, State)
             end,
    reply(lists:map(fun result_or_error/1, Result), State);

handle_call({get_connections, Names}, _From,
            State = #state{tables = Tables}) ->
    Conns = created_event(Names, connection_stats, Tables),
    Result = connection_stats(Conns, State),
    reply(lists:map(fun result_or_error/1, Result), State);

handle_call({get_all_channels, Mode}, _From, State = #state{tables = Tables}) ->
    Chans = created_events(channel_stats, Tables),
    Result = case Mode of
                 basic -> list_channel_stats(Chans, State);
                 full  -> detail_channel_stats(Chans, State)
             end,
    reply(Result, State);

handle_call(get_all_connections, _From, State = #state{tables = Tables}) ->
    Conns = created_events(connection_stats, Tables),
    reply(connection_stats(Conns, State), State);

handle_call({get_overview, User}, _From, State = #state{tables = Tables}) ->
    VHosts = case User of
                 all -> rabbit_vhost:list();
                 _   -> rabbit_mgmt_util:list_visible_vhosts(User)
             end,
    Qs0 = [rabbit_mgmt_format:queue(Q) || V <- VHosts,
                                          Q <- rabbit_amqqueue:list(V)],
    Qs1 = basic_queue_stats(Qs0, State),
    QueueTotals = sum(Qs1, ?OVERVIEW_QUEUE_STATS),

    Filter = fun(Id, Name) ->
                     lists:member(pget(vhost, pget(Name, Id)), VHosts)
             end,
    F = fun(Type, Name) ->
                get_fine_stats_from_list(
                  [], [R || R = {Id, _, _}
                                <- ets:tab2list(orddict:fetch(Type, Tables)),
                            Filter(format_id(Id), Name)], State)
        end,
    Publish = F(channel_exchange_stats, exchange),
    Consume = F(channel_queue_stats, queue),

    F2 = case User of
             all -> fun (L) -> length(L) end;
             _   -> fun (L) -> length(rabbit_mgmt_util:filter_user(L, User)) end
         end,
    %% Filtering out the user's consumers would be rather expensive so let's
    %% just not show it
    Consumers = case User of
                    all -> [{consumers,
                             ets:info(orddict:fetch(consumers, Tables), size)}];
                    _   -> []
                end,
    ObjectTotals = Consumers ++
        [{queues,      length(Qs0)},
         {exchanges,   length([X || V <- VHosts,
                                    X <- rabbit_exchange:list(V)])},
         {connections, F2(created_events(connection_stats, Tables))},
         {channels,    F2(created_events(channel_stats, Tables))}],
    reply([{message_stats, Publish ++ Consume},
           {queue_totals,  QueueTotals},
           {object_totals, ObjectTotals}], State);

handle_call(_Request, _From, State) ->
    reply(not_understood, State).

handle_cast({event, Event}, State) ->
    handle_event(Event, State),
    noreply(State);

handle_cast(_Request, State) ->
    noreply(State).

handle_info(_Info, State) ->
    noreply(State).

terminate(_Arg, _State) ->
    ok.

code_change(_OldVsn, State, _Extra) ->
    {ok, State}.

reply(Reply, NewState) -> {reply, Reply, NewState, hibernate}.
noreply(NewState) -> {noreply, NewState, hibernate}.

handle_pre_hibernate(State) ->
    %% rabbit_event can end up holding on to some memory after a busy
    %% workout, but it's not a gen_server so we can't make it
    %% hibernate. The best we can do is forcibly GC it here (if
    %% rabbit_mgmt_db is hibernating the odds are rabbit_event is
    %% quiescing in some way too).
    rpc:multicall(
      rabbit_mnesia:cluster_nodes(running), rabbit_mgmt_db_handler, gc, []),
    {hibernate, State}.

format_message_queue(Opt, MQ) -> rabbit_misc:format_message_queue(Opt, MQ).

%%----------------------------------------------------------------------------

handle_event(#event{type = queue_stats, props = Stats, timestamp = Timestamp},
             State) ->
    handle_stats(queue_stats, Stats, Timestamp,
                 [{fun rabbit_mgmt_format:properties/1,[backing_queue_status]},
                  {fun rabbit_mgmt_format:timestamp/1, [idle_since]},
                  {fun rabbit_mgmt_format:queue_status/1, [status]}],
                 [messages, messages_ready, messages_unacknowledged], State);

handle_event(Event = #event{type = queue_deleted}, State) ->
    handle_deleted(queue_stats, Event, State);

handle_event(#event{type = connection_created, props = Stats}, State) ->
    handle_created(
      connection_stats, Stats,
      [{fun rabbit_mgmt_format:addr/1,         [host, peer_host]},
       {fun rabbit_mgmt_format:port/1,         [port, peer_port]},
       {fun rabbit_mgmt_format:protocol/1,     [protocol]},
       {fun rabbit_mgmt_format:amqp_table/1,   [client_properties]}], State);

handle_event(#event{type = connection_stats, props = Stats,
                    timestamp = Timestamp},
             State) ->
    handle_stats(connection_stats, Stats, Timestamp, [], [recv_oct, send_oct],
                 State);

handle_event(Event = #event{type = connection_closed}, State) ->
    handle_deleted(connection_stats, Event, State);

handle_event(#event{type = channel_created, props = Stats}, State) ->
    handle_created(channel_stats, Stats, [], State);

handle_event(#event{type = channel_stats, props = Stats, timestamp = Timestamp},
             State) ->
    handle_stats(channel_stats, Stats, Timestamp,
                 [{fun rabbit_mgmt_format:timestamp/1, [idle_since]}],
                 [], State),
    [handle_fine_stats(Type, Stats, Timestamp, State) ||
        Type <- ?FINE_STATS_TYPES],
    {ok, State};

handle_event(Event = #event{type = channel_closed,
                            props = [{pid, Pid}]}, State) ->
    handle_deleted(channel_stats, Event, State),
    [delete_fine_stats(Type, Pid, State) ||
        Type <- ?FINE_STATS_TYPES],
    {ok, State};

handle_event(#event{type = consumer_created, props = Props}, State) ->
    handle_consumer(fun(Table, Id, P) -> ets:insert(Table, {Id, P}) end,
                    Props, State);

handle_event(#event{type = consumer_deleted, props = Props}, State) ->
    handle_consumer(fun(Table, Id, _P) -> ets:delete(Table, Id) end,
                    Props, State);

handle_event(#event{type = queue_mirror_deaths, props = Props},
             #state{tables = Tables}) ->
    Dead = pget(pids, Props),
    Table = orddict:fetch(queue_stats, Tables),
    %% Only the master can be in the DB, but it's easier just to
    %% delete all of them
    [ets:delete(Table, {Pid, stats}) || Pid <- Dead];

%% TODO: we don't clear up after dead nodes here - this is a very tiny
%% leak every time a node is permanently removed from the cluster. Do
%% we care?
handle_event(#event{type = node_stats, props = Stats, timestamp = Timestamp},
             State = #state{tables = Tables}) ->
    Table = orddict:fetch(node_stats, Tables),
    ets:insert(Table, {{pget(name, Stats), stats},
                       proplists:delete(name, Stats), Timestamp}),
    {ok, State};

handle_event(_Event, State) ->
    {ok, State}.

%%----------------------------------------------------------------------------

handle_created(TName, Stats, Funs, State = #state{tables = Tables}) ->
    Formatted = rabbit_mgmt_format:format(Stats, Funs),
    ets:insert(orddict:fetch(TName, Tables), {{id(TName, Stats), create},
                                              Formatted,
                                              pget(name, Stats)}),
    {ok, State}.

handle_stats(TName, Stats0, Timestamp, Funs, RatesKeys,
             State = #state{tables = Tables}) ->
    Stats = lists:foldl(
              fun (K, StatsAcc) -> proplists:delete(K, StatsAcc) end,
              Stats0, ?FINE_STATS_TYPES),
    Table = orddict:fetch(TName, Tables),
    Id = {id(TName, Stats), stats},
    OldStats = lookup_element(Table, Id),
    OldTimestamp = lookup_element(Table, Id, 3),
    Stats1 = rates(Stats, Timestamp, OldStats, OldTimestamp, RatesKeys),
    Stats2 = proplists:delete(
               id_name(TName), rabbit_mgmt_format:format(Stats1, Funs)),
    ets:insert(Table, {Id, Stats2, Timestamp}),
    {ok, State}.

handle_deleted(TName, #event{props = Props}, State = #state{tables = Tables}) ->
    Table = orddict:fetch(TName, Tables),
    ets:delete(Table, {id(TName, Props), create}),
    ets:delete(Table, {id(TName, Props), stats}),
    {ok, State}.

handle_consumer(Fun, Props,
                State = #state{tables = Tables}) ->
    P = rabbit_mgmt_format:format(Props, []),
    Table = orddict:fetch(consumers, Tables),
    Fun(Table, {pget(queue, P), pget(channel, P)}, P),
    {ok, State}.

handle_fine_stats(Type, Props, Timestamp, State = #state{tables = Tables}) ->
    case pget(Type, Props) of
        unknown ->
            ok;
        AllFineStats ->
            ChPid = id(channel_stats, Props),
            Table = orddict:fetch(Type, Tables),
            IdsStatsTS =
                [{Ids,
                  Stats,
                  lookup_element(Table, fine_stats_key(ChPid, Ids)),
                  lookup_element(Table, fine_stats_key(ChPid, Ids), 3)} ||
                    {Ids, Stats} <- AllFineStats],
            delete_fine_stats(Type, ChPid, State),
            [handle_fine_stat(ChPid, Ids, Stats, Timestamp,
                              OldStats, OldTimestamp, Table) ||
                {Ids, Stats, OldStats, OldTimestamp} <- IdsStatsTS]
    end.


handle_fine_stat(ChPid, Ids, Stats, Timestamp,
                 OldStats, OldTimestamp,
                 Table) ->
    Id = fine_stats_key(ChPid, Ids),
    Total = lists:sum([V || {K, V} <- Stats, lists:member(K, ?DELIVER_GET)]),
    Stats1 = case Total of
                 0 -> Stats;
                 _ -> [{deliver_get, Total}|Stats]
             end,
    Res = rates(Stats1, Timestamp, OldStats, OldTimestamp, ?FINE_STATS),
    ets:insert(Table, {Id, Res, Timestamp}).

delete_fine_stats(Type, ChPid, #state{tables = Tables}) ->
    Table = orddict:fetch(Type, Tables),
    ets:match_delete(Table, {{ChPid, '_'}, '_', '_'}),
    ets:match_delete(Table, {{ChPid, '_', '_'}, '_', '_'}).

fine_stats_key(ChPid, {Q, X}) -> {ChPid, Q, X};
fine_stats_key(ChPid, QorX)   -> {ChPid, QorX}.

created_event(Names, Type, Tables) ->
    Table = orddict:fetch(Type, Tables),
    [lookup_element(
       Table, {case ets:match(Table, {{'$1', create}, '_', Name}) of
                   []    -> none;
                   [[I]] -> I
               end, create}) || Name <- Names].

created_events(Type, Tables) ->
    [Facts || {{_, create}, Facts, _Name}
                  <- ets:tab2list(orddict:fetch(Type, Tables))].

get_fine_stats(Type, GroupBy, State = #state{tables = Tables}) ->
    get_fine_stats_from_list(
      GroupBy, ets:tab2list(orddict:fetch(Type, Tables)), State).

get_fine_stats_from_list(GroupBy, List, State) ->
    All = [{format_id(Id), zero_old_rates(Stats, State)} ||
              {Id, Stats, _Timestamp} <- List],
    group_sum(GroupBy, All).

format_id({ChPid, #resource{name = Name, virtual_host = Vhost, kind = Kind}}) ->
    [{channel, ChPid}, {Kind, [{name, Name}, {vhost, Vhost}]}];
format_id({ChPid,
           #resource{name = QName, virtual_host = QVhost, kind = queue},
           #resource{name = XName, virtual_host = XVhost, kind = exchange}}) ->
    [{channel,  ChPid},
     {queue,    [{name, QName}, {vhost, QVhost}]},
     {exchange, [{name, XName}, {vhost, XVhost}]}].

%%----------------------------------------------------------------------------

merge_stats(Objs, Funs) ->
    [lists:foldl(fun (Fun, Props) -> Fun(Props) ++ Props end, Obj, Funs)
     || Obj <- Objs].

basic_stats_fun(Type, State = #state{tables = Tables}) ->
    Table = orddict:fetch(Type, Tables),
    fun (Props) ->
            Id = id_lookup(Type, Props),
            zero_old_rates(lookup_element(Table, {Id, stats}), State)
    end.

fine_stats_fun(FineSpecs, State) ->
    FineStats = [{AttachName, AttachBy,
                  get_fine_stats(FineStatsType, GroupBy, State)}
                 || {FineStatsType, GroupBy, AttachName, AttachBy}
                        <- FineSpecs],
    fun (Props) ->
            lists:foldl(fun (FineStat, StatProps) ->
                                fine_stat(Props, StatProps, FineStat, State)
                        end, [], FineStats)
    end.

fine_stat(Props, StatProps, {AttachName, AttachBy, Dict}, State) ->
    Id = case AttachBy of
             channel ->
                 pget(pid, Props);
             _ ->
                 [{name, pget(name, Props)}, {vhost, pget(vhost, Props)}]
         end,
    case dict:find({AttachBy, Id}, Dict) of
        {ok, Stats} -> [{AttachName, pget(AttachName, StatProps, []) ++
                             augment_fine_stats(Stats, State)} |
                        proplists:delete(AttachName, StatProps)];
        error       -> StatProps
    end.

augment_fine_stats(Dict, State) when element(1, Dict) == dict ->
    [[{stats, augment_fine_stats(Stats, State)} |
      augment_msg_stats([IdTuple], State)]
     || {IdTuple, Stats} <- dict:to_list(Dict)];
augment_fine_stats(Stats, _State) ->
    Stats.

consumer_details_fun(PatternFun, State = #state{tables = Tables}) ->
    Table = orddict:fetch(consumers, Tables),
    fun ([])    -> [];
        (Props) -> Pattern = PatternFun(Props),
                   [{consumer_details,
                     [augment_msg_stats(augment_consumer(Obj), State)
                      || Obj <- lists:append(
                                  ets:match(Table, {Pattern, '$1'}))]}]
    end.

augment_consumer(Obj) ->
    [{queue, rabbit_mgmt_format:resource(pget(queue, Obj))} |
     proplists:delete(queue, Obj)].

zero_old_rates(Stats, State) -> [maybe_zero_rate(S, State) || S <- Stats].

maybe_zero_rate({Key, Val}, #state{interval = Interval}) ->
    case is_details(Key) of
        true  -> Age = rabbit_misc:now_ms() - pget(last_event, Val),
                 {Key, case Age > Interval * 1.5 of
                           true  -> pset(rate, 0, Val);
                           false -> Val
                       end};
        false -> {Key, Val}
    end.

is_details(Key) -> lists:suffix("_details", atom_to_list(Key)).

details_key(Key) -> list_to_atom(atom_to_list(Key) ++ "_details").

%%----------------------------------------------------------------------------

augment_msg_stats(Props, State) ->
    rabbit_mgmt_format:strip_pids(
      (augment_msg_stats_fun(State))(Props) ++ Props).

augment_msg_stats_fun(State) ->
    Funs = [{connection, fun augment_connection_pid/2},
            {channel,    fun augment_channel_pid/2},
            {owner_pid,  fun augment_connection_pid/2}],
    fun (Props) -> augment(Props, Funs, State) end.

augment(Items, Funs, State) ->
    Augmented = [augment(K, Items, Fun, State) || {K, Fun} <- Funs],
    [{K, V} || {K, V} <- Augmented, V =/= unknown].

augment(K, Items, Fun, State) ->
    Key = details_key(K),
    case pget(K, Items) of
        none    -> {Key, unknown};
        unknown -> {Key, unknown};
        Id      -> {Key, Fun(Id, State)}
    end.

augment_channel_pid(Pid, #state{tables = Tables}) ->
    Ch = lookup_element(orddict:fetch(channel_stats, Tables),
                        {Pid, create}),
    Conn = lookup_element(orddict:fetch(connection_stats, Tables),
                          {pget(connection, Ch), create}),
    [{name,            pget(name,   Ch)},
     {number,          pget(number, Ch)},
     {connection_name, pget(name,         Conn)},
     {peer_port,       pget(peer_port,    Conn)},
     {peer_host,       pget(peer_host,    Conn)}].

augment_connection_pid(Pid, #state{tables = Tables}) ->
    Conn = lookup_element(orddict:fetch(connection_stats, Tables),
                          {Pid, create}),
    [{name,         pget(name,         Conn)},
     {peer_port,    pget(peer_port,    Conn)},
     {peer_host,    pget(peer_host,    Conn)}].

%%----------------------------------------------------------------------------

basic_queue_stats(Objs, State) ->
    merge_stats(Objs, queue_funs(State)).

list_queue_stats(Objs, State) ->
    adjust_hibernated_memory_use(
      merge_stats(Objs, [fine_stats_fun(?FINE_STATS_QUEUE_LIST, State)] ++
                      queue_funs(State))).

detail_queue_stats(Objs, State) ->
    adjust_hibernated_memory_use(
      merge_stats(Objs, [consumer_details_fun(
                           fun (Props) ->
                                   {id_lookup(queue_stats, Props), '_'}
                           end, State),
                         fine_stats_fun(?FINE_STATS_QUEUE_DETAIL, State)] ++
                      queue_funs(State))).

queue_funs(State) ->
    [basic_stats_fun(queue_stats, State), augment_msg_stats_fun(State)].

exchange_stats(Objs, FineSpecs, State) ->
    merge_stats(Objs, [fine_stats_fun(FineSpecs, State),
                       augment_msg_stats_fun(State)]).

connection_stats(Objs, State) ->
    merge_stats(Objs, [basic_stats_fun(connection_stats, State),
                       augment_msg_stats_fun(State)]).

list_channel_stats(Objs, State) ->
    merge_stats(Objs, [basic_stats_fun(channel_stats, State),
                       fine_stats_fun(?FINE_STATS_CHANNEL_LIST, State),
                       augment_msg_stats_fun(State)]).

detail_channel_stats(Objs, State) ->
    merge_stats(Objs, [basic_stats_fun(channel_stats, State),
                       consumer_details_fun(
                         fun (Props) -> {'_', pget(pid, Props)} end, State),
                       fine_stats_fun(?FINE_STATS_CHANNEL_DETAIL, State),
                       augment_msg_stats_fun(State)]).

node_stats(Objs, State) ->
    merge_stats(Objs, [basic_stats_fun(node_stats, State)]).

%%----------------------------------------------------------------------------

%% We do this when retrieving the queue record rather than when
%% storing it since the memory use will drop *after* we find out about
%% hibernation, so to do it when we receive a queue stats event would
%% be fiddly and racy. This should be quite cheap though.
adjust_hibernated_memory_use(Qs) ->
    Pids = [pget(pid, Q) ||
               Q <- Qs, pget(idle_since, Q, not_idle) =/= not_idle],
    {Mem, _BadNodes} = delegate:invoke(
                         Pids, fun (Pid) -> process_info(Pid, memory) end),
    MemDict = dict:from_list([{P, M} || {P, M = {memory, _}} <- Mem]),
    [case dict:find(pget(pid, Q), MemDict) of
         error        -> Q;
         {ok, Memory} -> [Memory|proplists:delete(memory, Q)]
     end || Q <- Qs].<|MERGE_RESOLUTION|>--- conflicted
+++ resolved
@@ -28,12 +28,8 @@
          get_overview/1, get_overview/0]).
 
 -export([init/1, handle_call/3, handle_cast/2, handle_info/2, terminate/2,
-<<<<<<< HEAD
-         code_change/3, handle_pre_hibernate/1, format_message_queue/2]).
-=======
          code_change/3, handle_pre_hibernate/1, prioritise_call/4,
-         prioritise_cast/3]).
->>>>>>> 57371def
+         prioritise_cast/3, format_message_queue/2]).
 
 -import(rabbit_misc, [pget/3, pset/3]).
 
