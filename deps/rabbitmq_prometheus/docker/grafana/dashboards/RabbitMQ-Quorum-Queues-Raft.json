{
  "__inputs": [
    {
      "name": "DS_PROMETHEUS",
      "label": "prometheus",
      "description": "",
      "type": "datasource",
      "pluginId": "prometheus",
      "pluginName": "Prometheus"
    }
  ],
  "__elements": [],
  "__requires": [
    {
      "type": "grafana",
      "id": "grafana",
      "name": "Grafana",
      "version": "8.3.4"
    },
    {
      "type": "panel",
      "id": "heatmap",
      "name": "Heatmap",
      "version": ""
    },
    {
      "type": "datasource",
      "id": "prometheus",
      "name": "Prometheus",
      "version": "1.0.0"
    },
    {
      "type": "panel",
      "id": "timeseries",
      "name": "Time series",
      "version": ""
    }
  ],
  "annotations": {
    "list": [
      {
        "builtIn": 1,
        "datasource": "-- Grafana --",
        "enable": true,
        "hide": true,
        "iconColor": "rgba(0, 211, 255, 1)",
        "name": "Annotations & Alerts",
        "target": {
          "limit": 100,
          "matchAny": false,
          "tags": [],
          "type": "dashboard"
        },
        "type": "dashboard"
      }
    ]
  },
  "description": "Raft state for all Quorum Queues running in a RabbitMQ cluster",
  "editable": true,
  "fiscalYearStartMonth": 0,
  "graphTooltip": 1,
  "id": null,
  "iteration": 1659711488531,
  "links": [
    {
      "icon": "doc",
      "tags": [],
      "targetBlank": true,
      "title": "Quorum Queues Documentation",
      "tooltip": "",
      "type": "link",
      "url": "https://www.rabbitmq.com/quorum-queues.html"
    }
  ],
  "liveNow": false,
  "panels": [
    {
      "datasource": {
        "type": "prometheus",
        "uid": "${DS_PROMETHEUS}"
      },
      "description": "##### Rate of Raft log operations committed\n\nThis includes all queue operations, including publishes & consumer acknowledgements.\n\nThis tracks the progress of the Raft commit index on all members, including followers.\n\nIf a RabbitMQ node does not run a Raft member, it will not report any entries committed.",
      "fieldConfig": {
        "defaults": {
          "color": {
            "mode": "palette-classic"
          },
          "custom": {
            "axisLabel": "",
            "axisPlacement": "auto",
            "barAlignment": 0,
            "drawStyle": "line",
            "fillOpacity": 0,
            "gradientMode": "none",
            "hideFrom": {
              "legend": false,
              "tooltip": false,
              "viz": false
            },
            "lineInterpolation": "linear",
            "lineWidth": 1,
            "pointSize": 5,
            "scaleDistribution": {
              "type": "linear"
            },
            "showPoints": "never",
            "spanNulls": true,
            "stacking": {
              "group": "A",
              "mode": "none"
            },
            "thresholdsStyle": {
              "mode": "off"
            }
          },
          "links": [],
          "mappings": [],
          "min": 0,
          "thresholds": {
            "mode": "absolute",
            "steps": [
              {
                "color": "green",
                "value": null
              },
              {
                "color": "red",
                "value": 80
              }
            ]
          },
          "unit": "short"
        },
        "overrides": [
          {
            "matcher": {
              "id": "byRegexp",
              "options": "/^rabbit@[a-zA-Z\\.\\-]*?0(\\b|\\.)/"
            },
            "properties": [
              {
                "id": "color",
                "value": {
                  "fixedColor": "#56A64B",
                  "mode": "fixed"
                }
              }
            ]
          },
          {
            "matcher": {
              "id": "byRegexp",
              "options": "/^rabbit@[a-zA-Z\\.\\-]*?1(\\b|\\.)/"
            },
            "properties": [
              {
                "id": "color",
                "value": {
                  "fixedColor": "#F2CC0C",
                  "mode": "fixed"
                }
              }
            ]
          },
          {
            "matcher": {
              "id": "byRegexp",
              "options": "/^rabbit@[a-zA-Z\\.\\-]*?2(\\b|\\.)/"
            },
            "properties": [
              {
                "id": "color",
                "value": {
                  "fixedColor": "#3274D9",
                  "mode": "fixed"
                }
              }
            ]
          },
          {
            "matcher": {
              "id": "byRegexp",
              "options": "/^rabbit@[a-zA-Z\\.\\-]*?3(\\b|\\.)/"
            },
            "properties": [
              {
                "id": "color",
                "value": {
                  "fixedColor": "#A352CC",
                  "mode": "fixed"
                }
              }
            ]
          },
          {
            "matcher": {
              "id": "byRegexp",
              "options": "/^rabbit@[a-zA-Z\\.\\-]*?4(\\b|\\.)/"
            },
            "properties": [
              {
                "id": "color",
                "value": {
                  "fixedColor": "#FF780A",
                  "mode": "fixed"
                }
              }
            ]
          },
          {
            "matcher": {
              "id": "byRegexp",
              "options": "/^rabbit@[a-zA-Z\\.\\-]*?5(\\b|\\.)/"
            },
            "properties": [
              {
                "id": "color",
                "value": {
                  "fixedColor": "#96D98D",
                  "mode": "fixed"
                }
              }
            ]
          },
          {
            "matcher": {
              "id": "byRegexp",
              "options": "/^rabbit@[a-zA-Z\\.\\-]*?6(\\b|\\.)/"
            },
            "properties": [
              {
                "id": "color",
                "value": {
                  "fixedColor": "#FFEE52",
                  "mode": "fixed"
                }
              }
            ]
          },
          {
            "matcher": {
              "id": "byRegexp",
              "options": "/^rabbit@[a-zA-Z\\.\\-]*?7(\\b|\\.)/"
            },
            "properties": [
              {
                "id": "color",
                "value": {
                  "fixedColor": "#8AB8FF",
                  "mode": "fixed"
                }
              }
            ]
          },
          {
            "matcher": {
              "id": "byRegexp",
              "options": "/^rabbit@[a-zA-Z\\.\\-]*?8(\\b|\\.)/"
            },
            "properties": [
              {
                "id": "color",
                "value": {
                  "fixedColor": "#CA95E5",
                  "mode": "fixed"
                }
              }
            ]
          },
          {
            "matcher": {
              "id": "byRegexp",
              "options": "/^rabbit@[a-zA-Z\\.\\-]*?9(\\b|\\.)/"
            },
            "properties": [
              {
                "id": "color",
                "value": {
                  "fixedColor": "#FFB357",
                  "mode": "fixed"
                }
              }
            ]
          }
        ]
      },
      "gridPos": {
        "h": 9,
        "w": 12,
        "x": 0,
        "y": 0
      },
      "id": 64,
      "links": [],
      "options": {
        "legend": {
          "calcs": [
            "lastNotNull",
            "max",
            "sum"
          ],
          "displayMode": "table",
          "placement": "bottom"
        },
        "tooltip": {
          "mode": "multi"
        }
      },
      "pluginVersion": "8.3.4",
      "targets": [
        {
          "expr": "sum(rate(rabbitmq_raft_log_commit_index[60s]) * on(instance, job) group_left(rabbitmq_cluster, rabbitmq_node) rabbitmq_identity_info{rabbitmq_cluster=\"$rabbitmq_cluster\", namespace=\"$namespace\"}) by(rabbitmq_node)",
          "format": "time_series",
          "instant": false,
          "intervalFactor": 1,
          "legendFormat": "{{rabbitmq_node}}",
          "refId": "A"
        }
      ],
      "title": "Log entries committed / s",
      "type": "timeseries"
    },
    {
      "cards": {},
      "color": {
        "cardColor": "rgb(255, 255, 255)",
        "colorScale": "sqrt",
        "colorScheme": "interpolateCool",
        "exponent": 0.4,
        "mode": "opacity"
      },
      "dataFormat": "timeseries",
      "datasource": {
        "type": "prometheus",
        "uid": "${DS_PROMETHEUS}"
      },
      "description": "##### Time for a log entry to be committed\n\nThis is an indicator of Raft operational overhead. Values will increase with increased load as the system trades latency for throughput.\n\nThis metric samples  the time it takes for a log entry to be written to a Raft log and that entry being committed.\n\nBecause quorum queues fsync all operations to disk before committing them, they are not suitable for low-latency workloads.",
      "gridPos": {
        "h": 9,
        "w": 12,
        "x": 12,
        "y": 0
      },
      "heatmap": {},
      "hideZeroBuckets": false,
      "highlightCards": true,
      "id": 65,
      "legend": {
        "show": true
      },
      "links": [],
      "reverseYBuckets": false,
      "targets": [
        {
          "expr": "rabbitmq_raft_entry_commit_latency_seconds * on(instance, job) group_left(rabbitmq_cluster, rabbitmq_node) rabbitmq_identity_info{rabbitmq_cluster=\"$rabbitmq_cluster\", namespace=\"$namespace\"}",
          "format": "time_series",
          "instant": false,
          "intervalFactor": 1,
          "legendFormat": "",
          "refId": "A"
        }
      ],
      "title": "Log entry commit latency",
      "tooltip": {
        "show": true,
        "showHistogram": true
      },
      "type": "heatmap",
      "xAxis": {
        "show": true
      },
      "yAxis": {
        "format": "s",
        "logBase": 1,
        "min": "0",
        "show": true
      },
      "yBucketBound": "lower"
    },
    {
      "datasource": {
        "type": "prometheus",
        "uid": "${DS_PROMETHEUS}"
      },
      "description": "##### Pending Raft log entries\n\nTracks the number of Raft log entries that have been written but not yet committed.\n\nHigh & growing values may be indicative of a quorum of members not being available so that a queue can make progress.",
      "fieldConfig": {
        "defaults": {
          "color": {
            "mode": "palette-classic"
          },
          "custom": {
            "axisLabel": "",
            "axisPlacement": "auto",
            "barAlignment": 0,
            "drawStyle": "line",
            "fillOpacity": 0,
            "gradientMode": "none",
            "hideFrom": {
              "legend": false,
              "tooltip": false,
              "viz": false
            },
            "lineInterpolation": "linear",
            "lineWidth": 1,
            "pointSize": 5,
            "scaleDistribution": {
              "type": "linear"
            },
            "showPoints": "never",
            "spanNulls": true,
            "stacking": {
              "group": "A",
              "mode": "none"
            },
            "thresholdsStyle": {
              "mode": "off"
            }
          },
          "links": [],
          "mappings": [],
          "thresholds": {
            "mode": "absolute",
            "steps": [
              {
                "color": "green",
                "value": null
              },
              {
                "color": "red",
                "value": 80
              }
            ]
          },
          "unit": "short"
        },
        "overrides": [
          {
            "matcher": {
              "id": "byRegexp",
              "options": "/^rabbit@[a-zA-Z\\.\\-]*?0(\\b|\\.)/"
            },
            "properties": [
              {
                "id": "color",
                "value": {
                  "fixedColor": "#56A64B",
                  "mode": "fixed"
                }
              }
            ]
          },
          {
            "matcher": {
              "id": "byRegexp",
              "options": "/^rabbit@[a-zA-Z\\.\\-]*?1(\\b|\\.)/"
            },
            "properties": [
              {
                "id": "color",
                "value": {
                  "fixedColor": "#F2CC0C",
                  "mode": "fixed"
                }
              }
            ]
          },
          {
            "matcher": {
              "id": "byRegexp",
              "options": "/^rabbit@[a-zA-Z\\.\\-]*?2(\\b|\\.)/"
            },
            "properties": [
              {
                "id": "color",
                "value": {
                  "fixedColor": "#3274D9",
                  "mode": "fixed"
                }
              }
            ]
          },
          {
            "matcher": {
              "id": "byRegexp",
              "options": "/^rabbit@[a-zA-Z\\.\\-]*?3(\\b|\\.)/"
            },
            "properties": [
              {
                "id": "color",
                "value": {
                  "fixedColor": "#A352CC",
                  "mode": "fixed"
                }
              }
            ]
          },
          {
            "matcher": {
              "id": "byRegexp",
              "options": "/^rabbit@[a-zA-Z\\.\\-]*?4(\\b|\\.)/"
            },
            "properties": [
              {
                "id": "color",
                "value": {
                  "fixedColor": "#FF780A",
                  "mode": "fixed"
                }
              }
            ]
          },
          {
            "matcher": {
              "id": "byRegexp",
              "options": "/^rabbit@[a-zA-Z\\.\\-]*?5(\\b|\\.)/"
            },
            "properties": [
              {
                "id": "color",
                "value": {
                  "fixedColor": "#96D98D",
                  "mode": "fixed"
                }
              }
            ]
          },
          {
            "matcher": {
              "id": "byRegexp",
              "options": "/^rabbit@[a-zA-Z\\.\\-]*?6(\\b|\\.)/"
            },
            "properties": [
              {
                "id": "color",
                "value": {
                  "fixedColor": "#FFEE52",
                  "mode": "fixed"
                }
              }
            ]
          },
          {
            "matcher": {
              "id": "byRegexp",
              "options": "/^rabbit@[a-zA-Z\\.\\-]*?7(\\b|\\.)/"
            },
            "properties": [
              {
                "id": "color",
                "value": {
                  "fixedColor": "#8AB8FF",
                  "mode": "fixed"
                }
              }
            ]
          },
          {
            "matcher": {
              "id": "byRegexp",
              "options": "/^rabbit@[a-zA-Z\\.\\-]*?8(\\b|\\.)/"
            },
            "properties": [
              {
                "id": "color",
                "value": {
                  "fixedColor": "#CA95E5",
                  "mode": "fixed"
                }
              }
            ]
          },
          {
            "matcher": {
              "id": "byRegexp",
              "options": "/^rabbit@[a-zA-Z\\.\\-]*?9(\\b|\\.)/"
            },
            "properties": [
              {
                "id": "color",
                "value": {
                  "fixedColor": "#FFB357",
                  "mode": "fixed"
                }
              }
            ]
          }
        ]
      },
      "gridPos": {
        "h": 9,
        "w": 12,
        "x": 0,
        "y": 9
      },
      "id": 62,
      "links": [],
      "options": {
        "legend": {
          "calcs": [
            "lastNotNull",
            "max",
            "sum"
          ],
          "displayMode": "table",
          "placement": "bottom"
        },
        "tooltip": {
          "mode": "multi"
        }
      },
      "pluginVersion": "8.3.4",
      "targets": [
        {
          "expr": "sum(\n  (rabbitmq_raft_log_last_written_index * on(instance, job) group_left(rabbitmq_cluster, rabbitmq_node) rabbitmq_identity_info{rabbitmq_cluster=\"$rabbitmq_cluster\", namespace=\"$namespace\"}) -\n  (rabbitmq_raft_log_commit_index * on(instance, job) group_left(rabbitmq_cluster, rabbitmq_node) rabbitmq_identity_info{rabbitmq_cluster=\"$rabbitmq_cluster\", namespace=\"$namespace\"})\n) by(rabbitmq_node)",
          "format": "time_series",
          "instant": false,
          "intervalFactor": 1,
          "legendFormat": "{{rabbitmq_node}}",
          "refId": "A"
        }
      ],
      "title": "Uncommitted log entries",
      "type": "timeseries"
    },
    {
      "datasource": {
        "type": "prometheus",
        "uid": "${DS_PROMETHEUS}"
      },
      "description": "##### Rate of Raft leader elections\n\nTracks the increments of the Raft term.\n\nSustained non-zero rates are indicative of network and/or availability issues, or queue churn. The other reason may be quorum queue declarations.\n\nValues above 0 are normal, some leader elections are expected. Sustained high values may be of concern.",
      "fieldConfig": {
        "defaults": {
          "color": {
            "mode": "palette-classic"
          },
          "custom": {
            "axisLabel": "",
            "axisPlacement": "auto",
            "barAlignment": 0,
            "drawStyle": "line",
            "fillOpacity": 0,
            "gradientMode": "none",
            "hideFrom": {
              "legend": false,
              "tooltip": false,
              "viz": false
            },
            "lineInterpolation": "linear",
            "lineWidth": 1,
            "pointSize": 5,
            "scaleDistribution": {
              "type": "linear"
            },
            "showPoints": "never",
            "spanNulls": true,
            "stacking": {
              "group": "A",
              "mode": "none"
            },
            "thresholdsStyle": {
              "mode": "line+area"
            }
          },
          "links": [],
          "mappings": [],
          "min": 0,
          "thresholds": {
            "mode": "absolute",
            "steps": [
              {
                "color": "transparent",
                "value": null
              },
              {
                "color": "orange",
                "value": 3
              }
            ]
          },
          "unit": "short"
        },
        "overrides": [
          {
            "matcher": {
              "id": "byRegexp",
              "options": "/^rabbit@[a-zA-Z\\.\\-]*?0(\\b|\\.)/"
            },
            "properties": [
              {
                "id": "color",
                "value": {
                  "fixedColor": "#56A64B",
                  "mode": "fixed"
                }
              }
            ]
          },
          {
            "matcher": {
              "id": "byRegexp",
              "options": "/^rabbit@[a-zA-Z\\.\\-]*?1(\\b|\\.)/"
            },
            "properties": [
              {
                "id": "color",
                "value": {
                  "fixedColor": "#F2CC0C",
                  "mode": "fixed"
                }
              }
            ]
          },
          {
            "matcher": {
              "id": "byRegexp",
              "options": "/^rabbit@[a-zA-Z\\.\\-]*?2(\\b|\\.)/"
            },
            "properties": [
              {
                "id": "color",
                "value": {
                  "fixedColor": "#3274D9",
                  "mode": "fixed"
                }
              }
            ]
          },
          {
            "matcher": {
              "id": "byRegexp",
              "options": "/^rabbit@[a-zA-Z\\.\\-]*?3(\\b|\\.)/"
            },
            "properties": [
              {
                "id": "color",
                "value": {
                  "fixedColor": "#A352CC",
                  "mode": "fixed"
                }
              }
            ]
          },
          {
            "matcher": {
              "id": "byRegexp",
              "options": "/^rabbit@[a-zA-Z\\.\\-]*?4(\\b|\\.)/"
            },
            "properties": [
              {
                "id": "color",
                "value": {
                  "fixedColor": "#FF780A",
                  "mode": "fixed"
                }
              }
            ]
          },
          {
            "matcher": {
              "id": "byRegexp",
              "options": "/^rabbit@[a-zA-Z\\.\\-]*?5(\\b|\\.)/"
            },
            "properties": [
              {
                "id": "color",
                "value": {
                  "fixedColor": "#96D98D",
                  "mode": "fixed"
                }
              }
            ]
          },
          {
            "matcher": {
              "id": "byRegexp",
              "options": "/^rabbit@[a-zA-Z\\.\\-]*?6(\\b|\\.)/"
            },
            "properties": [
              {
                "id": "color",
                "value": {
                  "fixedColor": "#FFEE52",
                  "mode": "fixed"
                }
              }
            ]
          },
          {
            "matcher": {
              "id": "byRegexp",
              "options": "/^rabbit@[a-zA-Z\\.\\-]*?7(\\b|\\.)/"
            },
            "properties": [
              {
                "id": "color",
                "value": {
                  "fixedColor": "#8AB8FF",
                  "mode": "fixed"
                }
              }
            ]
          },
          {
            "matcher": {
              "id": "byRegexp",
              "options": "/^rabbit@[a-zA-Z\\.\\-]*?8(\\b|\\.)/"
            },
            "properties": [
              {
                "id": "color",
                "value": {
                  "fixedColor": "#CA95E5",
                  "mode": "fixed"
                }
              }
            ]
          },
          {
            "matcher": {
              "id": "byRegexp",
              "options": "/^rabbit@[a-zA-Z\\.\\-]*?9(\\b|\\.)/"
            },
            "properties": [
              {
                "id": "color",
                "value": {
                  "fixedColor": "#FFB357",
                  "mode": "fixed"
                }
              }
            ]
          }
        ]
      },
      "gridPos": {
        "h": 9,
        "w": 12,
        "x": 12,
        "y": 9
      },
      "id": 63,
      "links": [],
      "options": {
        "legend": {
          "calcs": [
            "lastNotNull",
            "max",
            "sum"
          ],
          "displayMode": "table",
          "placement": "bottom"
        },
        "tooltip": {
          "mode": "multi"
        }
      },
      "pluginVersion": "8.3.4",
      "targets": [
        {
          "expr": "sum(rate(rabbitmq_raft_term_total[60s]) * on(instance, job) group_left(rabbitmq_cluster, rabbitmq_node) rabbitmq_identity_info{rabbitmq_cluster=\"$rabbitmq_cluster\", namespace=\"$namespace\"}) by(rabbitmq_node)",
          "format": "time_series",
          "instant": false,
          "intervalFactor": 1,
          "legendFormat": "{{rabbitmq_node}}",
          "refId": "A"
        }
      ],
      "title": "Leader elections / s",
      "type": "timeseries"
    },
    {
      "datasource": {
        "type": "prometheus",
        "uid": "${DS_PROMETHEUS}"
      },
      "description": "##### Number of entries in the Raft log\n\nTracks the number of Raft log entries since the last snapshot.\n\nLarge values can either be indicative of large quorum queue backlogs or availability problems. If the uncommitted entries metric is large as well, there is a genuine availability problem in the system.",
      "fieldConfig": {
        "defaults": {
          "color": {
            "mode": "palette-classic"
          },
          "custom": {
            "axisLabel": "",
            "axisPlacement": "auto",
            "barAlignment": 0,
            "drawStyle": "line",
            "fillOpacity": 0,
            "gradientMode": "none",
            "hideFrom": {
              "legend": false,
              "tooltip": false,
              "viz": false
            },
            "lineInterpolation": "linear",
            "lineStyle": {
              "fill": "solid"
            },
            "lineWidth": 1,
            "pointSize": 5,
            "scaleDistribution": {
              "type": "linear"
            },
            "showPoints": "auto",
            "spanNulls": false,
            "stacking": {
              "group": "A",
              "mode": "none"
            },
            "thresholdsStyle": {
              "mode": "area"
            }
          },
          "links": [],
          "mappings": [],
          "min": 0,
          "thresholds": {
            "mode": "absolute",
            "steps": [
              {
                "color": "green",
                "value": null
              },
              {
                "color": "orange",
                "value": 5000
              }
            ]
          },
          "unit": "short"
        },
        "overrides": [
          {
            "matcher": {
              "id": "byRegexp",
              "options": "/^rabbit@[a-zA-Z\\.\\-]*?0(\\b|\\.)/"
            },
            "properties": [
              {
                "id": "color",
                "value": {
                  "fixedColor": "#56A64B",
                  "mode": "fixed"
                }
              }
            ]
          },
          {
            "matcher": {
              "id": "byRegexp",
              "options": "/^rabbit@[a-zA-Z\\.\\-]*?1(\\b|\\.)/"
            },
            "properties": [
              {
                "id": "color",
                "value": {
                  "fixedColor": "#F2CC0C",
                  "mode": "fixed"
                }
              }
            ]
          },
          {
            "matcher": {
              "id": "byRegexp",
              "options": "/^rabbit@[a-zA-Z\\.\\-]*?2(\\b|\\.)/"
            },
            "properties": [
              {
                "id": "color",
                "value": {
                  "fixedColor": "#3274D9",
                  "mode": "fixed"
                }
              }
            ]
          },
          {
            "matcher": {
              "id": "byRegexp",
              "options": "/^rabbit@[a-zA-Z\\.\\-]*?3(\\b|\\.)/"
            },
            "properties": [
              {
                "id": "color",
                "value": {
                  "fixedColor": "#A352CC",
                  "mode": "fixed"
                }
              }
            ]
          },
          {
            "matcher": {
              "id": "byRegexp",
              "options": "/^rabbit@[a-zA-Z\\.\\-]*?4(\\b|\\.)/"
            },
            "properties": [
              {
                "id": "color",
                "value": {
                  "fixedColor": "#FF780A",
                  "mode": "fixed"
                }
              }
            ]
          },
          {
            "matcher": {
              "id": "byRegexp",
              "options": "/^rabbit@[a-zA-Z\\.\\-]*?5(\\b|\\.)/"
            },
            "properties": [
              {
                "id": "color",
                "value": {
                  "fixedColor": "#96D98D",
                  "mode": "fixed"
                }
              }
            ]
          },
          {
            "matcher": {
              "id": "byRegexp",
              "options": "/^rabbit@[a-zA-Z\\.\\-]*?6(\\b|\\.)/"
            },
            "properties": [
              {
                "id": "color",
                "value": {
                  "fixedColor": "#FFEE52",
                  "mode": "fixed"
                }
              }
            ]
          },
          {
            "matcher": {
              "id": "byRegexp",
              "options": "/^rabbit@[a-zA-Z\\.\\-]*?7(\\b|\\.)/"
            },
            "properties": [
              {
                "id": "color",
                "value": {
                  "fixedColor": "#8AB8FF",
                  "mode": "fixed"
                }
              }
            ]
          },
          {
            "matcher": {
              "id": "byRegexp",
              "options": "/^rabbit@[a-zA-Z\\.\\-]*?8(\\b|\\.)/"
            },
            "properties": [
              {
                "id": "color",
                "value": {
                  "fixedColor": "#CA95E5",
                  "mode": "fixed"
                }
              }
            ]
          },
          {
            "matcher": {
              "id": "byRegexp",
              "options": "/^rabbit@[a-zA-Z\\.\\-]*?9(\\b|\\.)/"
            },
            "properties": [
              {
                "id": "color",
                "value": {
                  "fixedColor": "#FFB357",
                  "mode": "fixed"
                }
              }
            ]
          }
        ]
      },
      "gridPos": {
        "h": 13,
        "w": 24,
        "x": 0,
        "y": 18
      },
      "id": 18,
      "links": [],
      "options": {
        "legend": {
          "calcs": [
            "lastNotNull",
            "max",
            "sum"
          ],
          "displayMode": "table",
          "placement": "bottom"
        },
        "tooltip": {
          "mode": "multi"
        }
      },
      "pluginVersion": "8.3.4",
      "targets": [
        {
<<<<<<< HEAD
          "expr": "sum(\n  (rabbitmq_raft_log_last_written_index * on(instance, job) group_left(rabbitmq_cluster, rabbitmq_node) rabbitmq_identity_info{rabbitmq_cluster=\"$rabbitmq_cluster\", namespace=\"$namespace\"}) - \n  (rabbitmq_raft_log_snapshot_index * on(instance, job) group_left(rabbitmq_cluster, rabbitmq_node) rabbitmq_identity_info{rabbitmq_cluster=\"$rabbitmq_cluster\", namespace=\"$namespace\"})\n) by(queue, rabbitmq_node) > 5000",
=======
          "expr": "sum(\n  (rabbitmq_raft_log_last_written_index * on(instance) group_left(rabbitmq_cluster, rabbitmq_node) rabbitmq_identity_info{rabbitmq_cluster=\"$rabbitmq_cluster\", namespace=\"$namespace\"}) - \n  (rabbitmq_raft_log_snapshot_index * on(instance) group_left(rabbitmq_cluster, rabbitmq_node) rabbitmq_identity_info{rabbitmq_cluster=\"$rabbitmq_cluster\", namespace=\"$namespace\"})\n) by(queue, rabbitmq_node)",
>>>>>>> 10fb936b
          "hide": false,
          "legendFormat": "{{rabbitmq_node}} {{queue}}",
          "refId": "A"
        }
      ],
      "title": "Raft members with >5k entries in the log",
      "type": "timeseries"
    }
  ],
  "refresh": "15s",
  "schemaVersion": 34,
  "style": "dark",
  "tags": [
    "rabbitmq-prometheus"
  ],
  "templating": {
    "list": [
      {
        "current": {
          "selected": false,
          "text": "default",
          "value": "default"
        },
        "datasource": "PBFA97CFB590B2093",
        "hide": 2,
        "includeAll": false,
        "label": "datasource",
        "multi": false,
        "name": "DS_PROMETHEUS",
        "options": [],
        "query": "prometheus",
        "refresh": 1,
        "regex": "",
        "skipUrlSync": false,
        "type": "datasource"
      },
      {
        "current": {},
        "datasource": {
          "type": "prometheus",
          "uid": "${DS_PROMETHEUS}"
        },
        "definition": "label_values(rabbitmq_identity_info, namespace)",
        "hide": 0,
        "includeAll": false,
        "label": "Namespace",
        "multi": false,
        "name": "namespace",
        "options": [],
        "query": {
          "query": "label_values(rabbitmq_identity_info, namespace)",
          "refId": "Prometheus-namespace-Variable-Query"
        },
        "refresh": 2,
        "regex": "",
        "skipUrlSync": false,
        "sort": 1,
        "tagValuesQuery": "",
        "tagsQuery": "",
        "type": "query",
        "useTags": false
      },
      {
        "current": {},
        "datasource": {
          "type": "prometheus",
          "uid": "${DS_PROMETHEUS}"
        },
        "definition": "label_values(rabbitmq_identity_info{namespace=\"$namespace\"}, rabbitmq_cluster)",
        "hide": 0,
        "includeAll": false,
        "label": "RabbitMQ Cluster",
        "multi": false,
        "name": "rabbitmq_cluster",
        "options": [],
        "query": {
          "query": "label_values(rabbitmq_identity_info{namespace=\"$namespace\"}, rabbitmq_cluster)",
          "refId": "Prometheus-rabbitmq_cluster-Variable-Query"
        },
        "refresh": 2,
        "regex": "",
        "skipUrlSync": false,
        "sort": 0,
        "tagValuesQuery": "",
        "tagsQuery": "",
        "type": "query",
        "useTags": false
      }
    ]
  },
  "time": {
    "from": "now-15m",
    "to": "now"
  },
  "timepicker": {
    "refresh_intervals": [
      "15s",
      "30s",
      "1m",
      "5m",
      "10m"
    ],
    "time_options": [
      "5m",
      "15m",
      "1h",
      "6h",
      "12h",
      "24h",
      "2d",
      "7d",
      "30d"
    ]
  },
  "timezone": "",
  "title": "RabbitMQ-Quorum-Queues-Raft",
  "uid": "f1Mee9nZz",
  "version": 20220805,
  "weekStart": ""
}<|MERGE_RESOLUTION|>--- conflicted
+++ resolved
@@ -1106,11 +1106,7 @@
       "pluginVersion": "8.3.4",
       "targets": [
         {
-<<<<<<< HEAD
-          "expr": "sum(\n  (rabbitmq_raft_log_last_written_index * on(instance, job) group_left(rabbitmq_cluster, rabbitmq_node) rabbitmq_identity_info{rabbitmq_cluster=\"$rabbitmq_cluster\", namespace=\"$namespace\"}) - \n  (rabbitmq_raft_log_snapshot_index * on(instance, job) group_left(rabbitmq_cluster, rabbitmq_node) rabbitmq_identity_info{rabbitmq_cluster=\"$rabbitmq_cluster\", namespace=\"$namespace\"})\n) by(queue, rabbitmq_node) > 5000",
-=======
-          "expr": "sum(\n  (rabbitmq_raft_log_last_written_index * on(instance) group_left(rabbitmq_cluster, rabbitmq_node) rabbitmq_identity_info{rabbitmq_cluster=\"$rabbitmq_cluster\", namespace=\"$namespace\"}) - \n  (rabbitmq_raft_log_snapshot_index * on(instance) group_left(rabbitmq_cluster, rabbitmq_node) rabbitmq_identity_info{rabbitmq_cluster=\"$rabbitmq_cluster\", namespace=\"$namespace\"})\n) by(queue, rabbitmq_node)",
->>>>>>> 10fb936b
+          "expr": "sum(\n  (rabbitmq_raft_log_last_written_index * on(instance, job) group_left(rabbitmq_cluster, rabbitmq_node) rabbitmq_identity_info{rabbitmq_cluster=\"$rabbitmq_cluster\", namespace=\"$namespace\"}) - \n  (rabbitmq_raft_log_snapshot_index * on(instance) group_left(rabbitmq_cluster, rabbitmq_node) rabbitmq_identity_info{rabbitmq_cluster=\"$rabbitmq_cluster\", namespace=\"$namespace\"})\n) by(queue, rabbitmq_node)",
           "hide": false,
           "legendFormat": "{{rabbitmq_node}} {{queue}}",
           "refId": "A"
