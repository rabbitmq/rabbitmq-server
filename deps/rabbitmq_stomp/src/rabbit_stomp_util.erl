%%   The contents of this file are subject to the Mozilla Public License
%%   Version 1.1 (the "License"); you may not use this file except in
%%   compliance with the License. You may obtain a copy of the License at
%%   http://www.mozilla.org/MPL/
%%
%%   Software distributed under the License is distributed on an "AS IS"
%%   basis, WITHOUT WARRANTY OF ANY KIND, either express or implied. See the
%%   License for the specific language governing rights and limitations
%%   under the License.
%%
%%   The Original Code is RabbitMQ.
%%
%%   The Initial Developers of the Original Code are LShift Ltd,
%%   Cohesive Financial Technologies LLC, and Rabbit Technologies Ltd.
%%
%%   Portions created before 22-Nov-2008 00:00:00 GMT by LShift Ltd,
%%   Cohesive Financial Technologies LLC, or Rabbit Technologies Ltd
%%   are Copyright (C) 2007-2008 LShift Ltd, Cohesive Financial
%%   Technologies LLC, and Rabbit Technologies Ltd.
%%
%%   Portions created by LShift Ltd are Copyright (C) 2007-2009 LShift
%%   Ltd. Portions created by Cohesive Financial Technologies LLC are
%%   Copyright (C) 2007-2009 Cohesive Financial Technologies
%%   LLC. Portions created by Rabbit Technologies Ltd are Copyright
%%   (C) 2007-2009 Rabbit Technologies Ltd.
%%
%%   All Rights Reserved.
%%
%%   Contributor(s): ______________________________________.
%%

-module(rabbit_stomp_util).

-export([parse_destination/1, parse_routing_information/1,
         parse_message_id/1]).
-export([longstr_field/2]).
-export([ack_mode/1, consumer_tag/1, message_headers/4, message_properties/1]).
-export([negotiate_version/2]).
-export([valid_dest_prefixes/0]).

-include_lib("amqp_client/include/amqp_client.hrl").
-include("rabbit_stomp_frame.hrl").

-define(QUEUE_PREFIX, "/queue").
-define(TOPIC_PREFIX, "/topic").
-define(EXCHANGE_PREFIX, "/exchange").
-define(AMQQUEUE_PREFIX, "/amq/queue").
<<<<<<< HEAD
-define(TEMP_QUEUE_PREFIX, "/temp-queue").

%% reply queues names can have slashes in the content so no further
%% parsing happens.
-define(REPLY_QUEUE_PREFIX, "/reply-queue/").
=======
-define(VALID_DEST_PREFIXES, [?EXCHANGE_PREFIX, ?TOPIC_PREFIX, ?QUEUE_PREFIX,
                              ?AMQQUEUE_PREFIX]).
>>>>>>> 1264a1fc

-define(MESSAGE_ID_SEPARATOR, "@@").
-define(HEADER_CONTENT_TYPE, "content-type").
-define(HEADER_CONTENT_ENCODING, "content-encoding").
-define(HEADER_PERSISTENT, "persistent").
-define(HEADER_PRIORITY, "priority").
-define(HEADER_CORRELATION_ID, "correlation-id").
-define(HEADER_REPLY_TO, "reply-to").
-define(HEADER_AMQP_MESSAGE_ID, "amqp-message-id").

%%--------------------------------------------------------------------
%% Frame and Header Parsing
%%--------------------------------------------------------------------

consumer_tag(Frame) ->
    case rabbit_stomp_frame:header(Frame, "id") of
        {ok, Str} ->
            {ok, list_to_binary("T_" ++ Str), "id='" ++ Str ++ "'"};
        not_found ->
            case rabbit_stomp_frame:header(Frame, "destination") of
                {ok, DestHdr} ->
                    {ok, list_to_binary("Q_" ++ DestHdr), "destination='" ++ DestHdr ++ "'"};
                not_found ->
                    {error, missing_destination_header}
            end
    end.

ack_mode(Frame) ->
    case rabbit_stomp_frame:header(Frame, "ack", "auto") of
        "auto"              -> {auto, false};
        "client"            -> {client, true};
        "client-individual" -> {client, false}
    end.

message_properties(Frame = #stomp_frame{headers = Headers}) ->
    BinH = fun(K, V) -> rabbit_stomp_frame:binary_header(Frame, K, V) end,
    IntH = fun(K, V) -> rabbit_stomp_frame:integer_header(Frame, K, V) end,

    DeliveryMode =
        case rabbit_stomp_frame:boolean_header(Frame, "persistent", false) of
            true  -> 2;
            false -> undefined
        end,

    #'P_basic'{
      content_type     = BinH(?HEADER_CONTENT_TYPE,     <<"text/plain">>),
      content_encoding = BinH(?HEADER_CONTENT_ENCODING, undefined),
      delivery_mode    = DeliveryMode,
      priority         = IntH(?HEADER_PRIORITY,         undefined),
      correlation_id   = BinH(?HEADER_CORRELATION_ID,   undefined),
      reply_to         = BinH(?HEADER_REPLY_TO,         undefined),
      message_id       = BinH(?HEADER_AMQP_MESSAGE_ID,  undefined),
      headers          = [longstr_field(K, V) ||
                             {K, V} <- Headers, user_header(K)]}.

message_headers(Destination, SessionId,
                #'basic.deliver'{consumer_tag = ConsumerTag,
                                 delivery_tag = DeliveryTag},
                Props = #'P_basic'{headers       = Headers}) ->
    Basic = [{"destination", Destination},
             {"message-id",
              create_message_id(ConsumerTag, SessionId, DeliveryTag)}],

    Standard =
        lists:foldl(
          fun({Header, Index}, Acc) ->
                  maybe_header(Header, element(Index, Props), Acc)
          end,
          case ConsumerTag of
              <<"T_", Id/binary>> ->
                  [{"subscription", binary_to_list(Id)} | Basic];
              _ ->
                  Basic
          end,
          [{?HEADER_CONTENT_TYPE,     #'P_basic'.content_type},
           {?HEADER_CONTENT_ENCODING, #'P_basic'.content_encoding},
           {?HEADER_PERSISTENT,       #'P_basic'.delivery_mode},
           {?HEADER_PRIORITY,         #'P_basic'.priority},
           {?HEADER_CORRELATION_ID,   #'P_basic'.correlation_id},
           {?HEADER_REPLY_TO,         #'P_basic'.reply_to},
           {?HEADER_AMQP_MESSAGE_ID,  #'P_basic'.message_id}]),

    adhoc_convert_headers(Headers, Standard).

user_header(Hdr)
  when Hdr =:= ?HEADER_CONTENT_TYPE orelse
       Hdr =:= ?HEADER_CONTENT_ENCODING orelse
       Hdr =:= ?HEADER_PERSISTENT orelse
       Hdr =:= ?HEADER_PRIORITY orelse
       Hdr =:= ?HEADER_CORRELATION_ID orelse
       Hdr =:= ?HEADER_REPLY_TO orelse
       Hdr =:= ?HEADER_AMQP_MESSAGE_ID orelse
       Hdr =:= "destination" ->
    false;
user_header(_) ->
    true.

parse_message_id(MessageId) ->
    {ok, Pieces} = regexp:split(MessageId, ?MESSAGE_ID_SEPARATOR),
    case Pieces of
        [ConsumerTag, SessionId, DeliveryTag] ->
            {ok, {list_to_binary(ConsumerTag),
                  SessionId,
                  list_to_integer(DeliveryTag)}};
        _ ->
            {error, invalid_message_id}
    end.

negotiate_version(ClientVers, ServerVers) ->
    Common = lists:filter(fun(Ver) ->
                                  lists:member(Ver, ServerVers)
                          end, ClientVers),
    case Common of
        [] ->
            {error, no_common_version};
        [H|T] ->
            {ok, lists:foldl(fun(Ver, AccN) ->
                                max_version(Ver, AccN)
                        end, H, T)}
    end.

max_version(V, V) ->
    V;
max_version(V1, V2) ->
    Split = fun(X) -> re:split(X, "\\.", [{return, list}]) end,
    find_max_version({V1, Split(V1)}, {V2, Split(V2)}).

find_max_version({V1, [X|T1]}, {V2, [X|T2]}) ->
    find_max_version({V1, T1}, {V2, T2});
find_max_version({V1, [X]}, {V2, [Y]}) ->
    case list_to_integer(X) >= list_to_integer(Y) of
        true  -> V1;
        false -> V2
    end;
find_max_version({_V1, []}, {V2, Y}) when length(Y) > 0 ->
    V2;
find_max_version({V1, X}, {_V2, []}) when length(X) > 0 ->
    V1.

%% ---- Header processing helpers ----

longstr_field(K, V) ->
    {list_to_binary(K), longstr, list_to_binary(V)}.

maybe_header(_Key, undefined, Acc) ->
    Acc;
maybe_header(?HEADER_PERSISTENT, 2, Acc) ->
    [{?HEADER_PERSISTENT, "true"} | Acc];
maybe_header(Key, Value, Acc) when is_binary(Value) ->
    [{Key, binary_to_list(Value)} | Acc];
maybe_header(Key, Value, Acc) when is_integer(Value) ->
    [{Key, integer_to_list(Value)}| Acc];
maybe_header(_Key, _Value, Acc) ->
    Acc.

adhoc_convert_headers(undefined, Existing) ->
    Existing;
adhoc_convert_headers(Headers, Existing) ->
    lists:foldr(fun ({K, longstr, V}, Acc) ->
                        [{binary_to_list(K), binary_to_list(V)} | Acc];
                    ({K, signedint, V}, Acc) ->
                        [{binary_to_list(K), integer_to_list(V)} | Acc];
                    (_, Acc) ->
                        Acc
                end, Existing, Headers).

create_message_id(ConsumerTag, SessionId, DeliveryTag) ->
    [ConsumerTag,
     ?MESSAGE_ID_SEPARATOR,
     SessionId,
     ?MESSAGE_ID_SEPARATOR,
     integer_to_list(DeliveryTag)].

%%--------------------------------------------------------------------
%% Destination Parsing
%%--------------------------------------------------------------------

parse_destination(?QUEUE_PREFIX ++ Rest) ->
    parse_simple_destination(queue, Rest);
parse_destination(?TOPIC_PREFIX ++ Rest) ->
    parse_simple_destination(topic, Rest);
parse_destination(?AMQQUEUE_PREFIX ++ Rest) ->
    parse_simple_destination(amqqueue, Rest);
parse_destination(?TEMP_QUEUE_PREFIX ++ Rest) ->
    parse_simple_destination(temp_queue, Rest);
parse_destination(?REPLY_QUEUE_PREFIX ++ Rest) ->
    %% reply queue names might have slashes
    {ok, {reply_queue, Rest}};
parse_destination(?EXCHANGE_PREFIX ++ Rest) ->
    case parse_content(Rest) of
        %% One cannot refer to the default exchange this way; it has
        %% different semantics for subscribe and send
        ["" | _]        -> {error, {invalid_destination, exchange, Rest}};
        [Name]          -> {ok, {exchange, {Name, undefined}}};
        [Name, Pattern] -> {ok, {exchange, {Name, Pattern}}};
        _               -> {error, {invalid_destination, exchange, Rest}}
    end;
parse_destination(Destination) ->
    {error, {unknown_destination, Destination}}.

parse_routing_information({exchange, {Name, undefined}}) ->
    {Name, ""};
parse_routing_information({exchange, {Name, Pattern}}) ->
    {Name, Pattern};
parse_routing_information({topic, Name}) ->
    {"amq.topic", Name};
parse_routing_information({Type, Name})
  when Type =:= queue orelse Type =:= reply_queue orelse Type =:= amqqueue ->
    {"", Name}.

valid_dest_prefixes() -> ?VALID_DEST_PREFIXES.

%% ---- Destination parsing helpers ----

parse_simple_destination(Type, Content) ->
    case parse_content(Content) of
        [Name = [_|_]] -> {ok, {Type, Name}};
        _              -> {error, {invalid_destination, Type, Content}}
    end.

parse_content(Content)->
    case regexp:split(Content, "/") of
        {ok, Matches} -> [unescape(X) ||
                             X <- strip_leading_blank(Matches)];
        Other -> Other
    end.

strip_leading_blank([[] | Rest]) ->
    Rest;
strip_leading_blank(Matches) ->
    Matches.

unescape(Str) ->
    {ok, OutStr, _} = regexp:gsub(Str, "%2F", "/"),
    OutStr.
<|MERGE_RESOLUTION|>--- conflicted
+++ resolved
@@ -45,16 +45,13 @@
 -define(TOPIC_PREFIX, "/topic").
 -define(EXCHANGE_PREFIX, "/exchange").
 -define(AMQQUEUE_PREFIX, "/amq/queue").
-<<<<<<< HEAD
 -define(TEMP_QUEUE_PREFIX, "/temp-queue").
-
 %% reply queues names can have slashes in the content so no further
 %% parsing happens.
 -define(REPLY_QUEUE_PREFIX, "/reply-queue/").
-=======
+
 -define(VALID_DEST_PREFIXES, [?EXCHANGE_PREFIX, ?TOPIC_PREFIX, ?QUEUE_PREFIX,
-                              ?AMQQUEUE_PREFIX]).
->>>>>>> 1264a1fc
+                    ?AMQQUEUE_PREFIX, ?TEMP_QUEUE_PREFIX, ?REPLY_QUEUE_PREFIX]).
 
 -define(MESSAGE_ID_SEPARATOR, "@@").
 -define(HEADER_CONTENT_TYPE, "content-type").
