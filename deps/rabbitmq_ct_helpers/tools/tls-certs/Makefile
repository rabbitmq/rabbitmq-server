--- conflicted
+++ resolved
@@ -52,11 +52,7 @@
 	$(verbose) { ( cd $(DIR)/$(TARGET) && \
 	    openssl genrsa -out key.pem 2048 &&\
 	    openssl req -new -key key.pem -out req.pem -outform PEM\
-<<<<<<< HEAD
-		-subj /C=UK/ST=England/CN=$$(hostname)/O=$(TARGET)/L=$$$$/ -nodes &&\
-=======
 		-subj /C=UK/ST=England/CN=$$(hostname -s)/O=$(TARGET)/L=$$$$/ -nodes &&\
->>>>>>> 5cca751b
 	    cd ../testca && \
 	    openssl ca -config $(CURDIR)/openssl.cnf -in ../$(TARGET)/req.pem -out \
 	      ../$(TARGET)/cert.pem -notext -batch -extensions \
