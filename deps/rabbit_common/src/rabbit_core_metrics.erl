%% The contents of this file are subject to the Mozilla Public License
%% Version 1.1 (the "License"); you may not use this file except in
%% compliance with the License. You may obtain a copy of the License
%% at http://www.mozilla.org/MPL/
%%
%% Software distributed under the License is distributed on an "AS IS"
%% basis, WITHOUT WARRANTY OF ANY KIND, either express or implied. See
%% the License for the specific language governing rights and
%% limitations under the License.
%%
%% The Original Code is RabbitMQ.
%%
%% The Initial Developer of the Original Code is GoPivotal, Inc.
%% Copyright (c) 2007-2017 Pivotal Software, Inc.  All rights reserved.
%%

-module(rabbit_core_metrics).

-include("rabbit_core_metrics.hrl").

-export([init/0]).
-export([terminate/0]).

-export([connection_created/2,
         connection_closed/1,
         connection_stats/2,
         connection_stats/4]).

-export([channel_created/2,
         channel_closed/1,
         channel_stats/2,
         channel_stats/3,
         channel_stats/4,
         channel_queue_down/1,
         channel_queue_exchange_down/1,
         channel_exchange_down/1]).

-export([consumer_created/7,
         consumer_deleted/3]).

-export([queue_stats/2,
         queue_stats/5,
         queue_deleted/1]).

-export([node_stats/2]).

-export([node_node_stats/2]).

-export([gen_server2_stats/2,
         gen_server2_deleted/1,
         get_gen_server2_stats/1]).

-export([delete/2]).

%%----------------------------------------------------------------------------
%% Types
%%----------------------------------------------------------------------------
-type(channel_stats_id() :: pid() |
			    {pid(),
			     {rabbit_amqqueue:name(), rabbit_exchange:name()}} |
			    {pid(), rabbit_amqqueue:name()} |
			    {pid(), rabbit_exchange:name()}).

-type(channel_stats_type() :: queue_exchange_stats | queue_stats |
			      exchange_stats | reductions).
%%----------------------------------------------------------------------------
%% Specs
%%----------------------------------------------------------------------------
-spec init() -> ok.
-spec connection_created(pid(), rabbit_types:infos()) -> ok.
-spec connection_closed(pid()) -> ok.
-spec connection_stats(pid(), rabbit_types:infos()) -> ok.
-spec connection_stats(pid(), integer(), integer(), integer()) -> ok.
-spec channel_created(pid(), rabbit_types:infos()) -> ok.
-spec channel_closed(pid()) -> ok.
-spec channel_stats(pid(), rabbit_types:infos()) -> ok.
-spec channel_stats(channel_stats_type(), channel_stats_id(),
                    rabbit_types:infos() | integer()) -> ok.
-spec channel_queue_down({pid(), rabbit_amqqueue:name()}) -> ok.
-spec channel_queue_exchange_down({pid(), {rabbit_amqqueue:name(),
                                   rabbit_exchange:name()}}) -> ok.
-spec channel_exchange_down({pid(), rabbit_exchange:name()}) -> ok.
-spec consumer_created(pid(), binary(), boolean(), boolean(),
                       rabbit_amqqueue:name(), integer(), list()) -> ok.
-spec consumer_deleted(pid(), binary(), rabbit_amqqueue:name()) -> ok.
-spec queue_stats(rabbit_amqqueue:name(), rabbit_types:infos()) -> ok.
-spec queue_stats(rabbit_amqqueue:name(), integer(), integer(), integer(),
                  integer()) -> ok.
-spec node_stats(atom(), rabbit_types:infos()) -> ok.
-spec node_node_stats({node(), node()}, rabbit_types:infos()) -> ok.
-spec gen_server2_stats(pid(), integer()) -> ok.
-spec gen_server2_deleted(pid()) -> ok.
-spec get_gen_server2_stats(pid()) -> integer() | 'not_found'.
-spec delete(atom(), any()) -> ok.
%%----------------------------------------------------------------------------
%% Storage of the raw metrics in RabbitMQ core. All the processing of stats
%% is done by the management plugin.
%%----------------------------------------------------------------------------
%%----------------------------------------------------------------------------
%% API
%%----------------------------------------------------------------------------
init() ->
    _ = [ets:new(Table, [Type, public, named_table, {write_concurrency, true},
                         {read_concurrency, true}])
         || {Table, Type} <- ?CORE_TABLES ++ ?CORE_EXTRA_TABLES],
    ok.

terminate() ->
    [ets:delete(Table)
     || {Table, _Type} <- ?CORE_TABLES ++ ?CORE_EXTRA_TABLES],
    ok.

connection_created(Pid, Infos) ->
    ets:insert(connection_created, {Pid, Infos}),
    ok.

connection_closed(Pid) ->
    ets:delete(connection_created, Pid),
    ets:delete(connection_metrics, Pid),
    %% Delete marker
    ets:update_element(connection_coarse_metrics, Pid, {5, 1}),
    ok.

connection_stats(Pid, Infos) ->
    ets:insert(connection_metrics, {Pid, Infos}),
    ok.

connection_stats(Pid, Recv_oct, Send_oct, Reductions) ->
    %% Includes delete marker
    ets:insert(connection_coarse_metrics, {Pid, Recv_oct, Send_oct, Reductions, 0}),
    ok.

channel_created(Pid, Infos) ->
    ets:insert(channel_created, {Pid, Infos}),
    ok.

channel_closed(Pid) ->
    ets:delete(channel_created, Pid),
    ets:delete(channel_metrics, Pid),
    ets:delete(channel_process_metrics, Pid),
    ok.

channel_stats(Pid, Infos) ->
    ets:insert(channel_metrics, {Pid, Infos}),
    ok.

channel_stats(reductions, Id, Value) ->
    ets:insert(channel_process_metrics, {Id, Value}),
    ok.

channel_stats(exchange_stats, publish, Id, Value) ->
    %% Includes delete marker
<<<<<<< HEAD
    ets:update_counter(channel_exchange_metrics, Id, {2, Value}, {Id, 0, 0, 0, 0}),
    ok;
channel_stats(exchange_stats, confirm, Id, Value) ->
    %% Includes delete marker
    ets:update_counter(channel_exchange_metrics, Id, {3, Value}, {Id, 0, 0, 0, 0}),
    ok;
channel_stats(exchange_stats, return_unroutable, Id, Value) ->
    %% Includes delete marker
    ets:update_counter(channel_exchange_metrics, Id, {4, Value}, {Id, 0, 0, 0, 0}),
    ok;
channel_stats(queue_exchange_stats, publish, Id, Value) ->
    %% Includes delete marker
    ets:update_counter(channel_queue_exchange_metrics, Id, Value, {Id, 0, 0}),
    ok;
channel_stats(queue_stats, get, Id, Value) ->
    %% Includes delete marker
    ets:update_counter(channel_queue_metrics, Id, {2, Value}, {Id, 0, 0, 0, 0, 0, 0, 0}),
    ok;
channel_stats(queue_stats, get_no_ack, Id, Value) ->
    %% Includes delete marker
    ets:update_counter(channel_queue_metrics, Id, {3, Value}, {Id, 0, 0, 0, 0, 0, 0, 0}),
    ok;
channel_stats(queue_stats, deliver, Id, Value) ->
    %% Includes delete marker
    ets:update_counter(channel_queue_metrics, Id, {4, Value}, {Id, 0, 0, 0, 0, 0, 0, 0}),
    ok;
channel_stats(queue_stats, deliver_no_ack, Id, Value) ->
    %% Includes delete marker
    ets:update_counter(channel_queue_metrics, Id, {5, Value}, {Id, 0, 0, 0, 0, 0, 0, 0}),
    ok;
channel_stats(queue_stats, redeliver, Id, Value) ->
    %% Includes delete marker
    ets:update_counter(channel_queue_metrics, Id, {6, Value}, {Id, 0, 0, 0, 0, 0, 0, 0}),
    ok;
channel_stats(queue_stats, ack, Id, Value) ->
    %% Includes delete marker
    ets:update_counter(channel_queue_metrics, Id, {7, Value}, {Id, 0, 0, 0, 0, 0, 0, 0}),
=======
    _ = ets:update_counter(channel_exchange_metrics, Id, {2, Value}, {Id, 0, 0, 0, 0}),
    ok;
channel_stats(exchange_stats, confirm, Id, Value) ->
    %% Includes delete marker
    _ = ets:update_counter(channel_exchange_metrics, Id, {3, Value}, {Id, 0, 0, 0, 0}),
    ok;
channel_stats(exchange_stats, return_unroutable, Id, Value) ->
    %% Includes delete marker
    _ = ets:update_counter(channel_exchange_metrics, Id, {4, Value}, {Id, 0, 0, 0, 0}),
    ok;
channel_stats(queue_exchange_stats, publish, Id, Value) ->
    %% Includes delete marker
    _ = ets:update_counter(channel_queue_exchange_metrics, Id, Value, {Id, 0, 0}),
    ok;
channel_stats(queue_stats, get, Id, Value) ->
    %% Includes delete marker
    _ = ets:update_counter(channel_queue_metrics, Id, {2, Value}, {Id, 0, 0, 0, 0, 0, 0, 0}),
    ok;
channel_stats(queue_stats, get_no_ack, Id, Value) ->
    %% Includes delete marker
    _ = ets:update_counter(channel_queue_metrics, Id, {3, Value}, {Id, 0, 0, 0, 0, 0, 0, 0}),
    ok;
channel_stats(queue_stats, deliver, Id, Value) ->
    %% Includes delete marker
    _ = ets:update_counter(channel_queue_metrics, Id, {4, Value}, {Id, 0, 0, 0, 0, 0, 0, 0}),
    ok;
channel_stats(queue_stats, deliver_no_ack, Id, Value) ->
    %% Includes delete marker
    _ = ets:update_counter(channel_queue_metrics, Id, {5, Value}, {Id, 0, 0, 0, 0, 0, 0, 0}),
    ok;
channel_stats(queue_stats, redeliver, Id, Value) ->
    %% Includes delete marker
    _ = ets:update_counter(channel_queue_metrics, Id, {6, Value}, {Id, 0, 0, 0, 0, 0, 0, 0}),
    ok;
channel_stats(queue_stats, ack, Id, Value) ->
    %% Includes delete marker
    _ = ets:update_counter(channel_queue_metrics, Id, {7, Value}, {Id, 0, 0, 0, 0, 0, 0, 0}),
>>>>>>> 7be41816
    ok.

delete(Table, Key) ->
    ets:delete(Table, Key),
    ok.

channel_queue_down(Id) ->
    %% Delete marker
    ets:update_element(channel_queue_metrics, Id, {8, 1}),
    ok.

channel_queue_exchange_down(Id) ->
    %% Delete marker
    ets:update_element(channel_queue_exchange_metrics, Id, {3, 1}),
    ok.

channel_exchange_down(Id) ->
    %% Delete marker
    ets:update_element(channel_exchange_metrics, Id, {5, 1}),
    ok.

consumer_created(ChPid, ConsumerTag, ExclusiveConsume, AckRequired, QName,
                 PrefetchCount, Args) ->
    ets:insert(consumer_created, {{QName, ChPid, ConsumerTag}, ExclusiveConsume,
                                   AckRequired, PrefetchCount, Args}),
    ok.

consumer_deleted(ChPid, ConsumerTag, QName) ->
    ets:delete(consumer_created, {QName, ChPid, ConsumerTag}),
    ok.

queue_stats(Name, Infos) ->
    %% Includes delete marker
    ets:insert(queue_metrics, {Name, Infos, 0}),
    ok.

queue_stats(Name, MessagesReady, MessagesUnacknowledge, Messages, Reductions) ->
    ets:insert(queue_coarse_metrics, {Name, MessagesReady, MessagesUnacknowledge,
                                      Messages, Reductions}),
    ok.

queue_deleted(Name) ->
    ets:delete(queue_coarse_metrics, Name),
    %% Delete markers
    ets:update_element(queue_metrics, Name, {3, 1}),
    CQX = ets:select(channel_queue_exchange_metrics, match_spec_cqx(Name)),
    lists:foreach(fun(Key) ->
                          ets:update_element(channel_queue_exchange_metrics, Key, {3, 1})
                  end, CQX),
    CQ = ets:select(channel_queue_metrics, match_spec_cq(Name)),
    lists:foreach(fun(Key) ->
                          ets:update_element(channel_queue_metrics, Key, {8, 1})
                  end, CQ).

node_stats(persister_metrics, Infos) ->
    ets:insert(node_persister_metrics, {node(), Infos}),
    ok;
node_stats(coarse_metrics, Infos) ->
    ets:insert(node_coarse_metrics, {node(), Infos}),
    ok;
node_stats(node_metrics, Infos) ->
    ets:insert(node_metrics, {node(), Infos}),
    ok.

node_node_stats(Id, Infos) ->
    ets:insert(node_node_metrics, {Id, Infos}),
    ok.

match_spec_cqx(Id) ->
    [{{{'$2', {'$1', '$3'}}, '_', '_'}, [{'==', {Id}, '$1'}], [{{'$2', {{'$1', '$3'}}}}]}].

match_spec_cq(Id) ->
    [{{{'$2', '$1'}, '_', '_', '_', '_', '_', '_', '_'}, [{'==', {Id}, '$1'}], [{{'$2', '$1'}}]}].

gen_server2_stats(Pid, BufferLength) ->
    ets:insert(gen_server2_metrics, {Pid, BufferLength}),
    ok.

gen_server2_deleted(Pid) ->
    ets:delete(gen_server2_metrics, Pid),
    ok.

get_gen_server2_stats(Pid) ->
    case ets:lookup(gen_server2_metrics, Pid) of
        [{Pid, BufferLength}] ->
            BufferLength;
        [] ->
            not_found
    end.<|MERGE_RESOLUTION|>--- conflicted
+++ resolved
@@ -150,83 +150,43 @@
 
 channel_stats(exchange_stats, publish, Id, Value) ->
     %% Includes delete marker
-<<<<<<< HEAD
-    ets:update_counter(channel_exchange_metrics, Id, {2, Value}, {Id, 0, 0, 0, 0}),
+    _ = ets:update_counter(channel_exchange_metrics, Id, {2, Value}, {Id, 0, 0, 0, 0}),
     ok;
 channel_stats(exchange_stats, confirm, Id, Value) ->
     %% Includes delete marker
-    ets:update_counter(channel_exchange_metrics, Id, {3, Value}, {Id, 0, 0, 0, 0}),
+    _ = ets:update_counter(channel_exchange_metrics, Id, {3, Value}, {Id, 0, 0, 0, 0}),
     ok;
 channel_stats(exchange_stats, return_unroutable, Id, Value) ->
     %% Includes delete marker
-    ets:update_counter(channel_exchange_metrics, Id, {4, Value}, {Id, 0, 0, 0, 0}),
+    _ = ets:update_counter(channel_exchange_metrics, Id, {4, Value}, {Id, 0, 0, 0, 0}),
     ok;
 channel_stats(queue_exchange_stats, publish, Id, Value) ->
     %% Includes delete marker
-    ets:update_counter(channel_queue_exchange_metrics, Id, Value, {Id, 0, 0}),
+    _ = ets:update_counter(channel_queue_exchange_metrics, Id, Value, {Id, 0, 0}),
     ok;
 channel_stats(queue_stats, get, Id, Value) ->
     %% Includes delete marker
-    ets:update_counter(channel_queue_metrics, Id, {2, Value}, {Id, 0, 0, 0, 0, 0, 0, 0}),
+    _ = ets:update_counter(channel_queue_metrics, Id, {2, Value}, {Id, 0, 0, 0, 0, 0, 0, 0}),
     ok;
 channel_stats(queue_stats, get_no_ack, Id, Value) ->
     %% Includes delete marker
-    ets:update_counter(channel_queue_metrics, Id, {3, Value}, {Id, 0, 0, 0, 0, 0, 0, 0}),
+    _ = ets:update_counter(channel_queue_metrics, Id, {3, Value}, {Id, 0, 0, 0, 0, 0, 0, 0}),
     ok;
 channel_stats(queue_stats, deliver, Id, Value) ->
     %% Includes delete marker
-    ets:update_counter(channel_queue_metrics, Id, {4, Value}, {Id, 0, 0, 0, 0, 0, 0, 0}),
+    _ = ets:update_counter(channel_queue_metrics, Id, {4, Value}, {Id, 0, 0, 0, 0, 0, 0, 0}),
     ok;
 channel_stats(queue_stats, deliver_no_ack, Id, Value) ->
     %% Includes delete marker
-    ets:update_counter(channel_queue_metrics, Id, {5, Value}, {Id, 0, 0, 0, 0, 0, 0, 0}),
+    _ = ets:update_counter(channel_queue_metrics, Id, {5, Value}, {Id, 0, 0, 0, 0, 0, 0, 0}),
     ok;
 channel_stats(queue_stats, redeliver, Id, Value) ->
     %% Includes delete marker
-    ets:update_counter(channel_queue_metrics, Id, {6, Value}, {Id, 0, 0, 0, 0, 0, 0, 0}),
+    _ = ets:update_counter(channel_queue_metrics, Id, {6, Value}, {Id, 0, 0, 0, 0, 0, 0, 0}),
     ok;
 channel_stats(queue_stats, ack, Id, Value) ->
     %% Includes delete marker
-    ets:update_counter(channel_queue_metrics, Id, {7, Value}, {Id, 0, 0, 0, 0, 0, 0, 0}),
-=======
-    _ = ets:update_counter(channel_exchange_metrics, Id, {2, Value}, {Id, 0, 0, 0, 0}),
-    ok;
-channel_stats(exchange_stats, confirm, Id, Value) ->
-    %% Includes delete marker
-    _ = ets:update_counter(channel_exchange_metrics, Id, {3, Value}, {Id, 0, 0, 0, 0}),
-    ok;
-channel_stats(exchange_stats, return_unroutable, Id, Value) ->
-    %% Includes delete marker
-    _ = ets:update_counter(channel_exchange_metrics, Id, {4, Value}, {Id, 0, 0, 0, 0}),
-    ok;
-channel_stats(queue_exchange_stats, publish, Id, Value) ->
-    %% Includes delete marker
-    _ = ets:update_counter(channel_queue_exchange_metrics, Id, Value, {Id, 0, 0}),
-    ok;
-channel_stats(queue_stats, get, Id, Value) ->
-    %% Includes delete marker
-    _ = ets:update_counter(channel_queue_metrics, Id, {2, Value}, {Id, 0, 0, 0, 0, 0, 0, 0}),
-    ok;
-channel_stats(queue_stats, get_no_ack, Id, Value) ->
-    %% Includes delete marker
-    _ = ets:update_counter(channel_queue_metrics, Id, {3, Value}, {Id, 0, 0, 0, 0, 0, 0, 0}),
-    ok;
-channel_stats(queue_stats, deliver, Id, Value) ->
-    %% Includes delete marker
-    _ = ets:update_counter(channel_queue_metrics, Id, {4, Value}, {Id, 0, 0, 0, 0, 0, 0, 0}),
-    ok;
-channel_stats(queue_stats, deliver_no_ack, Id, Value) ->
-    %% Includes delete marker
-    _ = ets:update_counter(channel_queue_metrics, Id, {5, Value}, {Id, 0, 0, 0, 0, 0, 0, 0}),
-    ok;
-channel_stats(queue_stats, redeliver, Id, Value) ->
-    %% Includes delete marker
-    _ = ets:update_counter(channel_queue_metrics, Id, {6, Value}, {Id, 0, 0, 0, 0, 0, 0, 0}),
-    ok;
-channel_stats(queue_stats, ack, Id, Value) ->
-    %% Includes delete marker
     _ = ets:update_counter(channel_queue_metrics, Id, {7, Value}, {Id, 0, 0, 0, 0, 0, 0, 0}),
->>>>>>> 7be41816
     ok.
 
 delete(Table, Key) ->
