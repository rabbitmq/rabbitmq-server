%% The contents of this file are subject to the Mozilla Public License
%% Version 1.1 (the "License"); you may not use this file except in
%% compliance with the License. You may obtain a copy of the License
%% at http://www.mozilla.org/MPL/
%%
%% Software distributed under the License is distributed on an "AS IS"
%% basis, WITHOUT WARRANTY OF ANY KIND, either express or implied. See
%% the License for the specific language governing rights and
%% limitations under the License.
%%
%% The Original Code is RabbitMQ.
%%
%% The Initial Developer of the Original Code is GoPivotal, Inc.
%% Copyright (c) 2007-2016 Pivotal Software, Inc.  All rights reserved.
%%

-module(rabbit_auth_mechanism).

<<<<<<< HEAD
-behaviour(rabbit_registry_class).

-export([added_to_rabbit_registry/2, removed_from_rabbit_registry/1]).

-ifdef(use_specs).

=======
>>>>>>> a5e2091a
%% A description.
-callback description() -> [proplists:property()].

%% If this mechanism is enabled, should it be offered for a given socket?
%% (primarily so EXTERNAL can be SSL-only)
-callback should_offer(rabbit_net:socket()) -> boolean().

%% Called before authentication starts. Should create a state
%% object to be passed through all the stages of authentication.
-callback init(rabbit_net:socket()) -> any().

%% Handle a stage of authentication. Possible responses:
%% {ok, User}
%%     Authentication succeeded, and here's the user record.
%% {challenge, Challenge, NextState}
%%     Another round is needed. Here's the state I want next time.
%% {protocol_error, Msg, Args}
%%     Client got the protocol wrong. Log and die.
%% {refused, Username, Msg, Args}
%%     Client failed authentication. Log and die.
-callback handle_response(binary(), any()) ->
    {'ok', rabbit_types:user()} |
    {'challenge', binary(), any()} |
    {'protocol_error', string(), [any()]} |
<<<<<<< HEAD
    {'refused', rabbit_types:username() | none, string(), [any()]}.

-else.

-export([behaviour_info/1]).

behaviour_info(callbacks) ->
    [{description, 0}, {should_offer, 1}, {init, 1}, {handle_response, 2}];
behaviour_info(_Other) ->
    undefined.

-endif.

added_to_rabbit_registry(_Type, _ModuleName) -> ok.
removed_from_rabbit_registry(_Type) -> ok.
=======
    {'refused', rabbit_types:username() | none, string(), [any()]}.
>>>>>>> a5e2091a
<|MERGE_RESOLUTION|>--- conflicted
+++ resolved
@@ -16,15 +16,10 @@
 
 -module(rabbit_auth_mechanism).
 
-<<<<<<< HEAD
 -behaviour(rabbit_registry_class).
 
 -export([added_to_rabbit_registry/2, removed_from_rabbit_registry/1]).
 
--ifdef(use_specs).
-
-=======
->>>>>>> a5e2091a
 %% A description.
 -callback description() -> [proplists:property()].
 
@@ -49,22 +44,7 @@
     {'ok', rabbit_types:user()} |
     {'challenge', binary(), any()} |
     {'protocol_error', string(), [any()]} |
-<<<<<<< HEAD
     {'refused', rabbit_types:username() | none, string(), [any()]}.
 
--else.
-
--export([behaviour_info/1]).
-
-behaviour_info(callbacks) ->
-    [{description, 0}, {should_offer, 1}, {init, 1}, {handle_response, 2}];
-behaviour_info(_Other) ->
-    undefined.
-
--endif.
-
 added_to_rabbit_registry(_Type, _ModuleName) -> ok.
-removed_from_rabbit_registry(_Type) -> ok.
-=======
-    {'refused', rabbit_types:username() | none, string(), [any()]}.
->>>>>>> a5e2091a
+removed_from_rabbit_registry(_Type) -> ok.