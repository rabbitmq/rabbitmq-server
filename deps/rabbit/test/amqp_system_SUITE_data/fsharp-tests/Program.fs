﻿// Learn more about F# at http://fsharp.org

open System
open System.Threading
open Amqp
open Amqp.Sasl
open Amqp.Framing
open Amqp.Types

let sleep (i: int) = System.Threading.Thread.Sleep i

[<AutoOpen>]
module RabbitClient =
    open RabbitMQ.Client

    let consume (m: IModel) queue autoAck f =
            let consumer =
                { new DefaultBasicConsumer(m) with
                    member x.HandleBasicDeliver(consumerTag,
                                                deliveryTag,
                                                redelivered,
                                                exchange,
                                                routingKey,
                                                props,
                                                body) =
                                                f deliveryTag props body }
            m.ContinuationTimeout <- (TimeSpan.FromSeconds 115.)
            (* m.BasicQos(0u, 100us, false) |> ignore *)
            let consumerTag = m.BasicConsume(queue, autoAck, consumer)
            { new System.IDisposable with
                member __.Dispose () =
                    m.BasicCancel(consumerTag) }

[<AutoOpen>]
module AmqpClient =
    type AmqpConnection =
        { Conn : Connection
          Session: Session }
        interface IDisposable with
            member x.Dispose() =
                try
                    x.Conn.Close()
                    x.Session.Close()
                with _ -> ()

    let connect uri =
        let c = Address uri |> Connection
        let s = Session c
        { Conn = c; Session = s }

    let connectAnon uri =
        let c = Connection(Address uri, SaslProfile.Anonymous, null, null)
        let s = Session c
        { Conn = c; Session = s }

    let connectAnonWithOpen uri opn =
        let c = Connection(Address uri, SaslProfile.Anonymous, opn, null)
        let s = Session c
        { Conn = c; Session = s }

    let senderReceiver ac name address =
        let s = SenderLink(ac.Session, name + "-sender" , address)
        let r = ReceiverLink(ac.Session, name + "-receiver", address)
        r.SetCredit(100, true)
        s, r

    let receive (receiver: ReceiverLink) =
        let rtd = receiver.Receive()
        receiver.Accept rtd
        rtd

    let amqpSequence xs =
        let l = Amqp.Types.List();
        xs |> List.iter (l.Add >> ignore)
        AmqpSequence(List = l)

[<AutoOpen>]
module Test =

    let assertEqual a b =
        if a <> b then
            failwith (sprintf "Expected: %A\r\nGot: %A" a b)

    let assertNotNull a =
        if a = null then
            failwith (sprintf "Null not expected")

    let assertTrue b =
        if not b then
            failwith (sprintf "Expected True got False!")

    let sampleTypes =
        ["hi" :> obj
         "" :> obj
         "hi"B :> obj
         ""B :> obj
         Array.create 1000 50uy :> obj
         true :> obj
         0y :> obj
         0uy :> obj
         Byte.MaxValue :> obj
         0s :> obj
         Int16.MaxValue :> obj
         0 :> obj
         Int32.MaxValue :> obj
         0L :> obj
         Int64.MaxValue :> obj
         0us :> obj
         UInt16.MaxValue :> obj
         0u :> obj
         UInt32.MaxValue :> obj
         0ul :> obj
         UInt64.MaxValue :> obj
         null :> obj
         "\uFFF9" :> obj
         Amqp.Types.Symbol("Symbol") :> obj
         DateTime.Parse("2008-11-01T19:35:00.0000000Z").ToUniversalTime() :> obj
         Guid("f275ea5e-0c57-4ad7-b11a-b20c563d3b71") :> obj
        ]

    let testOutcome uri (attach: Attach) (cond: string) =
        use ac = connectAnon uri
        let trySet (mre: AutoResetEvent) =
            try mre.Set() |> ignore with _ -> ()

        use mre = new System.Threading.AutoResetEvent(false)
        let mutable errorName = null
        ac.Session.add_Closed (
            new ClosedCallback (fun o err -> errorName <- string err.Condition; trySet mre))

        let attached = new OnAttached (
                        fun l attach -> errorName <- null; trySet mre)

        let receiver = ReceiverLink(ac.Session, "test-receiver", attach, attached)
        mre.WaitOne(1000) |> ignore
        if cond = null then
            receiver.Close()
        assertEqual cond errorName

    let no_routes_is_released uri =
        // tests that a message sent to an exchange that resolves no routes for the
        // binding key returns the Released outcome, rather than Accepted
        use ac = connectAnon uri
        let address = "/exchanges/no_routes_is_released"
        let sender = SenderLink(ac.Session, "released-sender", address)
        let trySet (mre: AutoResetEvent) =
            try mre.Set() |> ignore with _ -> ()

        let mutable outcome = null
        use mre = new System.Threading.AutoResetEvent(false)

        let msg = new Message("hi"B,
                              Header = Header(Ttl = 500u),
                              Properties = new Properties(Subject = "no_routes"))
        let cb = new OutcomeCallback (fun l m o x -> outcome <- o; trySet mre)
        sender.Send(msg, cb, null)
        mre.WaitOne(1000) |> ignore

        match outcome with
        | :? Released ->
            ()
        | _ ->
            failwith (sprintf "Expected: Released\r\nGot: %A" outcome)

        ()

    let roundtrip uri =
        use c = connectAnon uri
        let sender, receiver = senderReceiver c "test" "/queues/roundtrip"
        for body in sampleTypes do
            let corr = "correlation"
            new Message(body,
                        Header = Header(Ttl = 500u),
                        Properties = new Properties(CorrelationId = corr))
            |> sender.Send
            let rtd = receive receiver
            assertEqual body rtd.Body
            assertTrue (rtd.Header.Ttl <= 500u)
            assertEqual rtd.Properties.CorrelationId  corr
            ()

    let streams uri =
        use c = connectAnon uri
        let name = "streams-test"
        let address = "/queues/streams"
        let sender = SenderLink(c.Session, name + "-sender" , address)
        //for body in sampleTypes do
        let body = "hi"B :> obj

        let corr = "correlation"
        new Message(body,
                    Properties = new Properties(CorrelationId = corr))
        |> sender.Send
        //TODO wait for settlement
        let specs = [box("first");
                     box("last");
                     box("10m");
                     box(0)]
        for spec in specs do
            printfn "testing streams spec %A" spec
            let filterSet = Map()
            filterSet.Add(Symbol "rabbitmq:stream-offset-spec", spec)
            let source = Source(Address = address,
                                FilterSet = filterSet)
            let attach = Attach(Source = source)
            let attached = new OnAttached (fun _ _ -> ())
            let receiver = ReceiverLink(c.Session, Guid.NewGuid().ToString(), attach, attached)
            receiver.SetCredit(100, true)
            let rtd = receiver.Receive()
            assertNotNull rtd
            assertEqual 3 rtd.MessageAnnotations.Map.Count
            assertTrue (rtd.MessageAnnotations.Map.ContainsKey(Symbol "x-stream-offset"))
            assertTrue (rtd.MessageAnnotations.Map.ContainsKey(Symbol "x-exchange"))
            assertTrue (rtd.MessageAnnotations.Map.ContainsKey(Symbol "x-routing-key"))

            assertEqual body rtd.Body
            assertEqual rtd.Properties.CorrelationId  corr
            receiver.Close()
        ()

    open RabbitMQ.Client

    let roundtrip_to_amqp_091 uri =
        use c = connectAnon uri
        let q = "roundtrip_to_amqp_091"
        let target = "/queues/roundtrip_to_amqp_091"
        let corr = "correlation"
        let sender = SenderLink(c.Session, q + "-sender" , target)

        new Message("hi"B, Header = Header(),
                    Properties = new Properties(CorrelationId = corr))
        |> sender.Send
        System.Threading.Thread.Sleep 500

        let cf = ConnectionFactory()
        cf.Uri <- Uri uri
        use c = cf.CreateConnection()
        use m = c.CreateModel()
        use h = new AutoResetEvent(false)
        let mutable id : string = null
        let con = consume m q false (fun deliveryTag props body ->
                                        printfn "got %A" props.CorrelationId
                                        id <- props.CorrelationId
                                        h.Set() |> ignore
                                        m.BasicAck(deliveryTag, false) |> ignore)

        h.WaitOne() |> ignore
        assertEqual id corr
        ()

    let default_outcome uri =
        for (defOut, cond, defObj) in
            ["amqp:accepted:list", null, Accepted() :> Outcome
             "amqp:rejected:list", null, Rejected() :> Outcome
             "amqp:released:list", null, Released() :> Outcome] do

            let source = new Source(Address = "/queues/default_outcome",
                                    DefaultOutcome = defObj)
            let attach = new Attach (Source = source,
                                     Target = Target())

            testOutcome uri attach cond

    let outcomes uri =
        for (outcome, cond) in
            ["amqp:accepted:list", null
             "amqp:rejected:list", null
             "amqp:released:list", null
             "amqp:modified:list", null
             "amqp:madeup:list", "amqp:not-implemented"] do

            let source = new Source(Address = "/queues/outcomes",
                                    Outcomes = [| Symbol outcome |])
            let attach = new Attach (Source = source,
                                     Target = Target())

            testOutcome uri attach cond


    let fragmentation uri =
        for frameSize, size in
            [1024u, 1024
             1024u, 1100
             1024u, 2048
             2048u, 2048] do
            let addr = Address uri
            let opn = Open(ContainerId = Guid.NewGuid().ToString(),
                           HostName = addr.Host, ChannelMax = 256us,
                           MaxFrameSize = frameSize)
            use c = connectAnonWithOpen uri opn
            let sender, receiver = senderReceiver c "test" "/queues/fragmentation"
            let m = new Message(String.replicate size "a")
            sender.Send m
            let m' = receive receiver
            assertEqual (m.Body) (m'.Body)

    let message_annotations uri =
        use c = connectAnon uri
        let sender, receiver = senderReceiver c "test" "/queues/message_annotations"
        let ann = MessageAnnotations()
        let k1 = Symbol "x-key1"
        let k2 = Symbol "x-key2"
        ann.[Symbol "x-key1"] <- "value1"
        ann.[Symbol "x-key2"] <- "value2"
        let m = new Message("testing annotations", MessageAnnotations = ann)
        sender.Send m
        let m' = receive receiver

        assertEqual m.Body m'.Body
        assertEqual (m.MessageAnnotations.Descriptor) (m'.MessageAnnotations.Descriptor)
        // our 2 custom annotations + x-exchange + x-routing-key = 4
        assertEqual 4 (m'.MessageAnnotations.Map.Count)
        assertTrue (m.MessageAnnotations.[k1] = m'.MessageAnnotations.[k1])
        assertTrue (m.MessageAnnotations.[k2] = m'.MessageAnnotations.[k2])

    let footer uri =
        use c = connectAnon uri
        let sender, receiver = senderReceiver c "test" "/queues/footer"
        let footer = Footer()
        let k1 = Symbol "key1"
        let k2 = Symbol "key2"
        footer.[Symbol "key1"] <- "value1"
        footer.[Symbol "key2"] <- "value2"
        let m = new Message("testing footer", Footer = footer)
        sender.Send m
        let m' = receive receiver

        assertEqual m.Body m'.Body
        assertEqual (m.Footer.Descriptor) (m'.Footer.Descriptor)
        assertEqual 2 (m'.Footer.Map.Count)
        assertTrue (m.Footer.[k1] = m'.Footer.[k1])
        assertTrue (m.Footer.[k2] = m'.Footer.[k2])

    let data_types uri =
        use c = connectAnon uri
        let sender, receiver = senderReceiver c "test" "/queues/data_types"
        let aSeq = amqpSequence sampleTypes
        (new Message(aSeq)) |> sender.Send
        let rtd = receive receiver
        let amqpSeq = rtd.Body :?> AmqpSequence
        for a in amqpSeq.List do
            List.exists ((=) a) sampleTypes |> assertTrue

    let reject uri =
        use c = connectAnon uri
        let sender, receiver = senderReceiver c "test" "/queues/reject"
        new Message "testing reject" |> sender.Send
        let m = receiver.Receive()
        receiver.Reject(m)
        assertEqual null (receiver.Receive(TimeSpan.FromMilliseconds 100.))

    let redelivery uri =
        use c = connectAnon uri
        let sender, receiver = senderReceiver c "test" "/queues/redelivery"
        new Message "testing redelivery" |> sender.Send
        let m = receiver.Receive()
        assertTrue (m.Header.FirstAcquirer)
        c.Session.Close()

        let session = Session(c.Conn)
        let receiver = ReceiverLink(session, "test-receiver", "/queues/redelivery")

        let m' = receive receiver
        assertEqual (m.Body :?> string) (m'.Body :?> string)
        assertTrue (not m'.Header.FirstAcquirer)
        assertEqual 1u (m'.Header.DeliveryCount)
        assertEqual null (receiver.Receive(TimeSpan.FromMilliseconds 100.))
        session.Close()

    let released uri =
        use c = connectAnon uri
        let sender, receiver = senderReceiver c "test" "/queues/released"
        new Message "testing released" |> sender.Send
        let m = receiver.Receive()
        assertTrue (m.Header.FirstAcquirer)
        receiver.SetCredit(0, false)
        receiver.Release m

        let m' = receive receiver
        assertEqual (m.Body :?> string) (m'.Body :?> string)
        assertTrue (not m'.Header.FirstAcquirer)
        assertEqual 0u (m'.Header.DeliveryCount)
        assertEqual null (receiver.Receive(TimeSpan.FromMilliseconds 100.))
        c.Session.Close()

    let routing uri =
        for target, source, toProp in
            [
             "/queues/test", "/queues/test", ""
             "/exchanges/amq.fanout",  "/queues/fanout_q",  ""
             "/exchanges/amq.direct/direct_q",  "/queues/direct_q",  ""
             null,  "/queues/direct_q",  "/exchanges/amq.direct/direct_q"
             "/queues/transient_q", "/queues/transient_q", ""
             "/queues/durable_q",   "/queues/durable_q",   ""
             "/queues/quorum_q",   "/queues/quorum_q",   ""
             "/queues/stream_q",   "/queues/stream_q",   ""
             "/queues/autodel_q",   "/queues/autodel_q",   ""] do

            let rnd = Random()
            use c = connectAnon uri
            let sender = SenderLink(c.Session, "test-sender", target)
            let receiver = ReceiverLink(c.Session, "test-receiver", source)
            receiver.SetCredit(100, true)
            use m = new Message(rnd.Next(10000),
                Properties = Properties(To = toProp))
            sender.Send m
            (* printfn "%s %s %s %A" target source routingKey *)

            let m' = receiver.Receive(TimeSpan.FromMilliseconds 3000.)
            receiver.Accept m'
            assertTrue (m' <> null)
            assertEqual (m.Body :?> int) (m'.Body :?> int)

    let invalidRoutes uri =

        for addr, cond in
            ["/exchanges/missing", "amqp:not-found"
             "/fruit/orange", "amqp:invalid-field"] do
            use ac = connectAnon uri
            let trySet (mre: AutoResetEvent) =
                try mre.Set() |> ignore with _ -> ()

            let mutable errorName = null
            use mre = new System.Threading.AutoResetEvent(false)
            ac.Session.add_Closed (
                new ClosedCallback (fun _ err -> errorName <- err.Condition; trySet mre))

            let attached = new OnAttached (fun _ _ -> trySet mre)

            let sender = new SenderLink(ac.Session, "test-sender",
                                        Target(Address = addr), attached);
            mre.WaitOne() |> ignore

            try
                let receiver = ReceiverLink(ac.Session, "test-receiver", addr)
                receiver.Close()
            with
            | :? Amqp.AmqpException as ae ->
                assertEqual (Symbol cond) (ae.Error.Condition)
            | _ -> failwith "invalid expection thrown"

    let authFailure uri =
        try
            let u = Uri uri
            let uri = sprintf "amqp://blah:blah@%s:%i" u.Host u.Port
            let c = Connection(Address uri)
            failwith "expected exception not received"
        with
        | :? Amqp.AmqpException ->
            ()

    let accessFailureSend uri =
        try
            let u = Uri uri
            let uri = sprintf "amqp://access_failure:boo@%s:%i" u.Host u.Port
            use ac = connect uri
            let target = "/queues/test"
            ac.Session.add_Closed (
                new ClosedCallback (fun _ err -> printfn "session err %A" err.Condition
                ))
            let sender = new SenderLink(ac.Session, "test-sender", target)
            sender.Send(new Message "hi", TimeSpan.FromSeconds 15.)
            failwith "expected exception not received"
        with
        | :? Amqp.AmqpException as ex ->
            printfn "Exception %A" ex
            ()

<<<<<<< HEAD
    let accessFailure uri =
        try
            let u = Uri uri
            let uri = sprintf "amqp://access_failure:boo@%s:%i" u.Host u.Port
            use ac = connect uri
            let src = "/queues/test"
            let receiver = ReceiverLink(ac.Session, "test-receiver", src)
            receiver.Close()
            failwith "expected exception not received"
        with
        | :? Amqp.AmqpException as ex ->
            printfn "Exception %A" ex
            ()

=======
>>>>>>> 8b79ac77
    let accessFailureNotAllowed uri =
        try
            let u = Uri uri
            let uri = sprintf "amqp://access_failure_not_allowed:boo@%s:%i" u.Host u.Port
            use ac = connect uri
            let src = "/queues/test"
            let receiver = ReceiverLink(ac.Session, "test-receiver", src)
            receiver.Close()
            failwith "expected exception not received"
        with
        | :? Amqp.AmqpException as ex ->
            printfn "Exception %A" ex
            ()

let (|AsLower|) (s: string) =
    match s with
    | null -> null
    | _ -> s.ToLowerInvariant()

[<EntryPoint>]
let main argv =
    match List.ofArray argv with
    | [AsLower "auth_failure"; uri] ->
        authFailure uri
        0
    | [AsLower "access_failure_not_allowed"; uri] ->
        accessFailureNotAllowed uri
        0
    | [AsLower "access_failure_send"; uri] ->
        accessFailureSend uri
        0
    | [AsLower "roundtrip"; uri] ->
        roundtrip uri
        0
    | [AsLower "roundtrip_to_amqp_091"; uri] ->
        roundtrip_to_amqp_091  uri
        0
    | [AsLower "data_types"; uri] ->
        data_types uri
        0
    | [AsLower "default_outcome"; uri] ->
        default_outcome uri
        0
    | [AsLower "outcomes"; uri] ->
        outcomes uri
        0
    | [AsLower "fragmentation"; uri] ->
        fragmentation uri
        0
    | [AsLower "message_annotations"; uri] ->
        message_annotations uri
        0
    | [AsLower "footer"; uri] ->
        footer uri
        0
    | [AsLower "reject"; uri] ->
        reject uri
        0
    | [AsLower "redelivery"; uri] ->
        redelivery uri
        0
    | [AsLower "released"; uri] ->
        released uri
        0
    | [AsLower "routing"; uri] ->
        routing uri
        0
    | [AsLower "invalid_routes"; uri] ->
        invalidRoutes uri
        0
    | [AsLower "streams"; uri] ->
        streams uri
        0
    | [AsLower "no_routes_is_released"; uri] ->
        no_routes_is_released uri
        0
    | _ ->
        printfn "test %A not found. usage: <test> <uri>" argv
        1<|MERGE_RESOLUTION|>--- conflicted
+++ resolved
@@ -466,23 +466,6 @@
             printfn "Exception %A" ex
             ()
 
-<<<<<<< HEAD
-    let accessFailure uri =
-        try
-            let u = Uri uri
-            let uri = sprintf "amqp://access_failure:boo@%s:%i" u.Host u.Port
-            use ac = connect uri
-            let src = "/queues/test"
-            let receiver = ReceiverLink(ac.Session, "test-receiver", src)
-            receiver.Close()
-            failwith "expected exception not received"
-        with
-        | :? Amqp.AmqpException as ex ->
-            printfn "Exception %A" ex
-            ()
-
-=======
->>>>>>> 8b79ac77
     let accessFailureNotAllowed uri =
         try
             let u = Uri uri
