--- conflicted
+++ resolved
@@ -31,47 +31,6 @@
 ERLANG_MK_COMMIT = rabbitmq-tmp
 
 include rabbitmq-components.mk
-<<<<<<< HEAD
-
-# List of plugins to include in a RabbitMQ release.
-DISTRIBUTED_DEPS := rabbitmq_amqp1_0 \
-		    rabbitmq_auth_backend_ldap \
-		    rabbitmq_auth_mechanism_ssl \
-		    rabbitmq_consistent_hash_exchange \
-		    rabbitmq_event_exchange \
-		    rabbitmq_federation \
-		    rabbitmq_federation_management \
-		    rabbitmq_jms_topic_exchange \
-		    rabbitmq_management \
-		    rabbitmq_management_agent \
-		    rabbitmq_management_visualiser \
-		    rabbitmq_mqtt \
-		    rabbitmq_recent_history_exchange \
-		    rabbitmq_sharding \
-		    rabbitmq_shovel \
-		    rabbitmq_shovel_management \
-		    rabbitmq_stomp \
-		    rabbitmq_top \
-		    rabbitmq_tracing \
-		    rabbitmq_trust_store \
-		    rabbitmq_web_dispatch \
-		    rabbitmq_web_stomp \
-		    rabbitmq_web_stomp_examples
-
-ifneq ($(IS_DEP),1)
-ifneq ($(filter source-dist packages package-%,$(MAKECMDGOALS)),)
-DEPS += $(DISTRIBUTED_DEPS)
-endif
-ifneq ($(wildcard git-revisions.txt),)
-DEPS += $(DISTRIBUTED_DEPS)
-endif
-endif
-
-# FIXME: Remove rabbitmq_test as TEST_DEPS from here for now.
-TEST_DEPS := amqp_client meck proper $(filter-out rabbitmq_test,$(TEST_DEPS))
-
-=======
->>>>>>> a40b517c
 include erlang.mk
 
 # --------------------------------------------------------------------
